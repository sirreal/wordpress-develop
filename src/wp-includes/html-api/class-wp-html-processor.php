<?php
/**
 * HTML API: WP_HTML_Processor class
 *
 * @package WordPress
 * @subpackage HTML-API
 * @since 6.4.0
 */

/**
 * Core class used to safely parse and modify an HTML document.
 *
 * The HTML Processor class properly parses and modifies HTML5 documents.
 *
 * It supports a subset of the HTML5 specification, and when it encounters
 * unsupported markup, it aborts early to avoid unintentionally breaking
 * the document. The HTML Processor should never break an HTML document.
 *
 * While the `WP_HTML_Tag_Processor` is a valuable tool for modifying
 * attributes on individual HTML tags, the HTML Processor is more capable
 * and useful for the following operations:
 *
 *  - Querying based on nested HTML structure.
 *
 * Eventually the HTML Processor will also support:
 *  - Wrapping a tag in surrounding HTML.
 *  - Unwrapping a tag by removing its parent.
 *  - Inserting and removing nodes.
 *  - Reading and changing inner content.
 *  - Navigating up or around HTML structure.
 *
 * ## Usage
 *
 * Use of this class requires three steps:
 *
 *   1. Call a static creator method with your input HTML document.
 *   2. Find the location in the document you are looking for.
 *   3. Request changes to the document at that location.
 *
 * Example:
 *
 *     $processor = WP_HTML_Processor::create_fragment( $html );
 *     if ( $processor->next_tag( array( 'breadcrumbs' => array( 'DIV', 'FIGURE', 'IMG' ) ) ) ) {
 *         $processor->add_class( 'responsive-image' );
 *     }
 *
 * #### Breadcrumbs
 *
 * Breadcrumbs represent the stack of open elements from the root
 * of the document or fragment down to the currently-matched node,
 * if one is currently selected. Call WP_HTML_Processor::get_breadcrumbs()
 * to inspect the breadcrumbs for a matched tag.
 *
 * Breadcrumbs can specify nested HTML structure and are equivalent
 * to a CSS selector comprising tag names separated by the child
 * combinator, such as "DIV > FIGURE > IMG".
 *
 * Since all elements find themselves inside a full HTML document
 * when parsed, the return value from `get_breadcrumbs()` will always
 * contain any implicit outermost elements. For example, when parsing
 * with `create_fragment()` in the `BODY` context (the default), any
 * tag in the given HTML document will contain `array( 'HTML', 'BODY', … )`
 * in its breadcrumbs.
 *
 * Despite containing the implied outermost elements in their breadcrumbs,
 * tags may be found with the shortest-matching breadcrumb query. That is,
 * `array( 'IMG' )` matches all IMG elements and `array( 'P', 'IMG' )`
 * matches all IMG elements directly inside a P element. To ensure that no
 * partial matches erroneously match it's possible to specify in a query
 * the full breadcrumb match all the way down from the root HTML element.
 *
 * Example:
 *
 *     $html = '<figure><img><figcaption>A <em>lovely</em> day outside</figcaption></figure>';
 *     //               ----- Matches here.
 *     $processor->next_tag( array( 'breadcrumbs' => array( 'FIGURE', 'IMG' ) ) );
 *
 *     $html = '<figure><img><figcaption>A <em>lovely</em> day outside</figcaption></figure>';
 *     //                                  ---- Matches here.
 *     $processor->next_tag( array( 'breadcrumbs' => array( 'FIGURE', 'FIGCAPTION', 'EM' ) ) );
 *
 *     $html = '<div><img></div><img>';
 *     //                       ----- Matches here, because IMG must be a direct child of the implicit BODY.
 *     $processor->next_tag( array( 'breadcrumbs' => array( 'BODY', 'IMG' ) ) );
 *
 * ## HTML Support
 *
 * This class implements a small part of the HTML5 specification.
 * It's designed to operate within its support and abort early whenever
 * encountering circumstances it can't properly handle. This is
 * the principle way in which this class remains as simple as possible
 * without cutting corners and breaking compliance.
 *
 * ### Supported elements
 *
 * If any unsupported element appears in the HTML input the HTML Processor
 * will abort early and stop all processing. This draconian measure ensures
 * that the HTML Processor won't break any HTML it doesn't fully understand.
 *
 * The HTML Processor supports all elements other than a specific set:
 *
 *  - Any element inside a TABLE.
 *  - Any element inside foreign content, including SVG and MATH.
 *  - Any element outside the IN BODY insertion mode, e.g. doctype declarations, meta, links.
 *
 * ### Supported markup
 *
 * Some kinds of non-normative HTML involve reconstruction of formatting elements and
 * re-parenting of mis-nested elements. For example, a DIV tag found inside a TABLE
 * may in fact belong _before_ the table in the DOM. If the HTML Processor encounters
 * such a case it will stop processing.
 *
 * The following list illustrates some common examples of unexpected HTML inputs that
 * the HTML Processor properly parses and represents:
 *
 *  - HTML with optional tags omitted, e.g. `<p>one<p>two`.
 *  - HTML with unexpected tag closers, e.g. `<p>one </span> more</p>`.
 *  - Non-void tags with self-closing flag, e.g. `<div/>the DIV is still open.</div>`.
 *  - Heading elements which close open heading elements of another level, e.g. `<h1>Closed by </h2>`.
 *  - Elements containing text that looks like other tags but isn't, e.g. `<title>The <img> is plaintext</title>`.
 *  - SCRIPT and STYLE tags containing text that looks like HTML but isn't, e.g. `<script>document.write('<p>Hi</p>');</script>`.
 *  - SCRIPT content which has been escaped, e.g. `<script><!-- document.write('<script>console.log("hi")</script>') --></script>`.
 *
 * ### Unsupported Features
 *
 * This parser does not report parse errors.
 *
 * Normally, when additional HTML or BODY tags are encountered in a document, if there
 * are any additional attributes on them that aren't found on the previous elements,
 * the existing HTML and BODY elements adopt those missing attribute values. This
 * parser does not add those additional attributes.
 *
 * In certain situations, elements are moved to a different part of the document in
 * a process called "adoption" and "fostering." Because the nodes move to a location
 * in the document that the parser had already processed, this parser does not support
 * these situations and will bail.
 *
 * @since 6.4.0
 *
 * @see WP_HTML_Tag_Processor
 * @see https://html.spec.whatwg.org/
 */
class WP_HTML_Processor extends WP_HTML_Tag_Processor {
	/**
	 * The maximum number of bookmarks allowed to exist at any given time.
	 *
	 * HTML processing requires more bookmarks than basic tag processing,
	 * so this class constant from the Tag Processor is overwritten.
	 *
	 * @since 6.4.0
	 *
	 * @var int
	 */
	const MAX_BOOKMARKS = 100;

	/**
	 * Holds the working state of the parser, including the stack of
	 * open elements and the stack of active formatting elements.
	 *
	 * Initialized in the constructor.
	 *
	 * @since 6.4.0
	 *
	 * @var WP_HTML_Processor_State
	 */
	private $state;

	/**
	 * Used to create unique bookmark names.
	 *
	 * This class sets a bookmark for every tag in the HTML document that it encounters.
	 * The bookmark name is auto-generated and increments, starting with `1`. These are
	 * internal bookmarks and are automatically released when the referring WP_HTML_Token
	 * goes out of scope and is garbage-collected.
	 *
	 * @since 6.4.0
	 *
	 * @see WP_HTML_Processor::$release_internal_bookmark_on_destruct
	 *
	 * @var int
	 */
	private $bookmark_counter = 0;

	/**
	 * Stores an explanation for why something failed, if it did.
	 *
	 * @see self::get_last_error
	 *
	 * @since 6.4.0
	 *
	 * @var string|null
	 */
	private $last_error = null;

	/**
	 * Stores context for why the parser bailed on unsupported HTML, if it did.
	 *
	 * @see self::get_unsupported_exception
	 *
	 * @since 6.7.0
	 *
	 * @var WP_HTML_Unsupported_Exception|null
	 */
	private $unsupported_exception = null;

	/**
	 * Releases a bookmark when PHP garbage-collects its wrapping WP_HTML_Token instance.
	 *
	 * This function is created inside the class constructor so that it can be passed to
	 * the stack of open elements and the stack of active formatting elements without
	 * exposing it as a public method on the class.
	 *
	 * @since 6.4.0
	 *
	 * @var Closure|null
	 */
	private $release_internal_bookmark_on_destruct = null;

	/**
	 * Stores stack events which arise during parsing of the
	 * HTML document, which will then supply the "match" events.
	 *
	 * @since 6.6.0
	 *
	 * @var WP_HTML_Stack_Event[]
	 */
	private $element_queue = array();

	/**
	 * Stores the current breadcrumbs.
	 *
	 * @since 6.7.0
	 *
	 * @var string[]
	 */
	private $breadcrumbs = array();

	/**
	 * Current stack event, if set, representing a matched token.
	 *
	 * Because the parser may internally point to a place further along in a document
	 * than the nodes which have already been processed (some "virtual" nodes may have
	 * appeared while scanning the HTML document), this will point at the "current" node
	 * being processed. It comes from the front of the element queue.
	 *
	 * @since 6.6.0
	 *
	 * @var WP_HTML_Stack_Event|null
	 */
	private $current_element = null;

	/**
	 * Context node if created as a fragment parser.
	 *
	 * @var WP_HTML_Token|null
	 */
	private $context_node = null;

	/*
	 * Public Interface Functions
	 */

	/**
	 * Creates an HTML processor in the fragment parsing mode.
	 *
	 * Use this for cases where you are processing chunks of HTML that
	 * will be found within a bigger HTML document, such as rendered
	 * block output that exists within a post, `the_content` inside a
	 * rendered site layout.
	 *
	 * Fragment parsing occurs within a context, which is an HTML element
	 * that the document will eventually be placed in. It becomes important
	 * when special elements have different rules than others, such as inside
	 * a TEXTAREA or a TITLE tag where things that look like tags are text,
	 * or inside a SCRIPT tag where things that look like HTML syntax are JS.
	 *
	 * The context value should be a representation of the tag into which the
	 * HTML is found. For most cases this will be the body element. The HTML
	 * form is provided because a context element may have attributes that
	 * impact the parse, such as with a SCRIPT tag and its `type` attribute.
	 *
	 * ## Current HTML Support
	 *
	 *  - The only supported context is `<body>`, which is the default value.
	 *  - The only supported document encoding is `UTF-8`, which is the default value.
	 *
	 * @since 6.4.0
	 * @since 6.6.0 Returns `static` instead of `self` so it can create subclass instances.
	 *
	 * @param string $html     Input HTML fragment to process.
	 * @param string $context  Context element for the fragment, must be default of `<body>`.
	 * @param string $encoding Text encoding of the document; must be default of 'UTF-8'.
	 * @return static|null The created processor if successful, otherwise null.
	 */
	public static function create_fragment( $html, $context = '<body>', $encoding = 'UTF-8' ) {
		if ( '<body>' !== $context || 'UTF-8' !== $encoding ) {
			return null;
		}

		$processor                             = new static( $html, self::CONSTRUCTOR_UNLOCK_CODE );
		$processor->state->context_node        = array( 'BODY', array() );
		$processor->state->insertion_mode      = WP_HTML_Processor_State::INSERTION_MODE_IN_BODY;
		$processor->state->encoding            = $encoding;
		$processor->state->encoding_confidence = 'certain';

		// @todo Create "fake" bookmarks for non-existent but implied nodes.
		$processor->bookmarks['root-node']    = new WP_HTML_Span( 0, 0 );
		$processor->bookmarks['context-node'] = new WP_HTML_Span( 0, 0 );

		$root_node = new WP_HTML_Token(
			'root-node',
			'HTML',
			false
		);

		$processor->state->stack_of_open_elements->push( $root_node );

		$context_node = new WP_HTML_Token(
			'context-node',
			$processor->state->context_node[0],
			false
		);

		$processor->context_node = $context_node;
		$processor->breadcrumbs  = array( 'HTML', $context_node->node_name );
<<<<<<< HEAD
=======

		return $processor;
	}

	/**
	 * Creates an HTML processor in the full parsing mode.
	 *
	 * It's likely that a fragment parser is more appropriate, unless sending an
	 * entire HTML document from start to finish. Consider a fragment parser with
	 * a context node of `<body>`.
	 *
	 * Since UTF-8 is the only currently-accepted charset, if working with a
	 * document that isn't UTF-8, it's important to convert the document before
	 * creating the processor: pass in the converted HTML.
	 *
	 * @param string      $html                    Input HTML document to process.
	 * @param string|null $known_definite_encoding Optional. If provided, specifies the charset used
	 *                                             in the input byte stream. Currently must be UTF-8.
	 * @return static|null The created processor if successful, otherwise null.
	 */
	public static function create_full_parser( $html, $known_definite_encoding = 'UTF-8' ) {
		if ( 'UTF-8' !== $known_definite_encoding ) {
			return null;
		}

		$processor                             = new static( $html, self::CONSTRUCTOR_UNLOCK_CODE );
		$processor->state->encoding            = $known_definite_encoding;
		$processor->state->encoding_confidence = 'certain';
>>>>>>> ec58d38e

		return $processor;
	}

	/**
	 * Constructor.
	 *
	 * Do not use this method. Use the static creator methods instead.
	 *
	 * @access private
	 *
	 * @since 6.4.0
	 *
	 * @see WP_HTML_Processor::create_fragment()
	 *
	 * @param string      $html                                  HTML to process.
	 * @param string|null $use_the_static_create_methods_instead This constructor should not be called manually.
	 */
	public function __construct( $html, $use_the_static_create_methods_instead = null ) {
		parent::__construct( $html );

		if ( self::CONSTRUCTOR_UNLOCK_CODE !== $use_the_static_create_methods_instead ) {
			_doing_it_wrong(
				__METHOD__,
				sprintf(
					/* translators: %s: WP_HTML_Processor::create_fragment(). */
					__( 'Call %s to create an HTML Processor instead of calling the constructor directly.' ),
					'<code>WP_HTML_Processor::create_fragment()</code>'
				),
				'6.4.0'
			);
		}

		$this->state = new WP_HTML_Processor_State();

		$this->state->stack_of_open_elements->set_push_handler(
			function ( WP_HTML_Token $token ): void {
				$is_virtual            = ! isset( $this->state->current_token ) || $this->is_tag_closer();
				$same_node             = isset( $this->state->current_token ) && $token->node_name === $this->state->current_token->node_name;
				$provenance            = ( ! $same_node || $is_virtual ) ? 'virtual' : 'real';
				$this->element_queue[] = new WP_HTML_Stack_Event( $token, WP_HTML_Stack_Event::PUSH, $provenance );

				$this->change_parsing_namespace( $token->namespace );
			}
		);

		$this->state->stack_of_open_elements->set_pop_handler(
			function ( WP_HTML_Token $token ): void {
				$is_virtual            = ! isset( $this->state->current_token ) || ! $this->is_tag_closer();
				$same_node             = isset( $this->state->current_token ) && $token->node_name === $this->state->current_token->node_name;
				$provenance            = ( ! $same_node || $is_virtual ) ? 'virtual' : 'real';
				$this->element_queue[] = new WP_HTML_Stack_Event( $token, WP_HTML_Stack_Event::POP, $provenance );
				$adjusted_current_node = $this->get_adjusted_current_node();
				$this->change_parsing_namespace(
					$adjusted_current_node
						? $adjusted_current_node->namespace
						: 'html'
				);
			}
		);

		/*
		 * Create this wrapper so that it's possible to pass
		 * a private method into WP_HTML_Token classes without
		 * exposing it to any public API.
		 */
		$this->release_internal_bookmark_on_destruct = function ( string $name ): void {
			parent::release_bookmark( $name );
		};
	}

	/**
	 * Stops the parser and terminates its execution when encountering unsupported markup.
	 *
	 * @throws WP_HTML_Unsupported_Exception Halts execution of the parser.
	 *
	 * @since 6.7.0
	 *
	 * @param string $message Explains support is missing in order to parse the current node.
<<<<<<< HEAD
	 *
	 * @return mixed
=======
>>>>>>> ec58d38e
	 */
	private function bail( string $message ) {
		$here  = $this->bookmarks[ $this->state->current_token->bookmark_name ];
		$token = substr( $this->html, $here->start, $here->length );

		$open_elements = array();
		foreach ( $this->state->stack_of_open_elements->stack as $item ) {
			$open_elements[] = $item->node_name;
		}

		$active_formats = array();
		foreach ( $this->state->active_formatting_elements->walk_down() as $item ) {
			$active_formats[] = $item->node_name;
		}

		$this->last_error = self::ERROR_UNSUPPORTED;

		$this->unsupported_exception = new WP_HTML_Unsupported_Exception(
			$message,
			$this->state->current_token->node_name,
			$here->start,
			$token,
			$open_elements,
			$active_formats
		);

		throw $this->unsupported_exception;
	}

	/**
	 * Returns the last error, if any.
	 *
	 * Various situations lead to parsing failure but this class will
	 * return `false` in all those cases. To determine why something
	 * failed it's possible to request the last error. This can be
	 * helpful to know to distinguish whether a given tag couldn't
	 * be found or if content in the document caused the processor
	 * to give up and abort processing.
	 *
	 * Example
	 *
	 *     $processor = WP_HTML_Processor::create_fragment( '<template><strong><button><em><p><em>' );
	 *     false === $processor->next_tag();
	 *     WP_HTML_Processor::ERROR_UNSUPPORTED === $processor->get_last_error();
	 *
	 * @since 6.4.0
	 *
	 * @see self::ERROR_UNSUPPORTED
	 * @see self::ERROR_EXCEEDED_MAX_BOOKMARKS
	 *
	 * @return string|null The last error, if one exists, otherwise null.
	 */
	public function get_last_error(): ?string {
		return $this->last_error;
	}

	/**
	 * Returns context for why the parser aborted due to unsupported HTML, if it did.
	 *
	 * This is meant for debugging purposes, not for production use.
	 *
	 * @since 6.7.0
	 *
	 * @see self::$unsupported_exception
	 *
	 * @return WP_HTML_Unsupported_Exception|null
	 */
	public function get_unsupported_exception() {
		return $this->unsupported_exception;
	}

	/**
	 * Finds the next tag matching the $query.
	 *
	 * @todo Support matching the class name and tag name.
	 *
	 * @since 6.4.0
	 * @since 6.6.0 Visits all tokens, including virtual ones.
	 *
	 * @throws Exception When unable to allocate a bookmark for the next token in the input HTML document.
	 *
	 * @param array|string|null $query {
	 *     Optional. Which tag name to find, having which class, etc. Default is to find any tag.
	 *
	 *     @type string|null $tag_name     Which tag to find, or `null` for "any tag."
	 *     @type string      $tag_closers  'visit' to pause at tag closers, 'skip' or unset to only visit openers.
	 *     @type int|null    $match_offset Find the Nth tag matching all search criteria.
	 *                                     1 for "first" tag, 3 for "third," etc.
	 *                                     Defaults to first tag.
	 *     @type string|null $class_name   Tag must contain this whole class name to match.
	 *     @type string[]    $breadcrumbs  DOM sub-path at which element is found, e.g. `array( 'FIGURE', 'IMG' )`.
	 *                                     May also contain the wildcard `*` which matches a single element, e.g. `array( 'SECTION', '*' )`.
	 * }
	 * @return bool Whether a tag was matched.
	 */
	public function next_tag( $query = null ): bool {
		$visit_closers = isset( $query['tag_closers'] ) && 'visit' === $query['tag_closers'];

		if ( null === $query ) {
			while ( $this->next_token() ) {
				if ( '#tag' !== $this->get_token_type() ) {
					continue;
				}

				if ( ! $this->is_tag_closer() || $visit_closers ) {
					return true;
				}
			}

			return false;
		}

		if ( is_string( $query ) ) {
			$query = array( 'breadcrumbs' => array( $query ) );
		}

		if ( ! is_array( $query ) ) {
			_doing_it_wrong(
				__METHOD__,
				__( 'Please pass a query array to this function.' ),
				'6.4.0'
			);
			return false;
		}

		$needs_class = ( isset( $query['class_name'] ) && is_string( $query['class_name'] ) )
			? $query['class_name']
			: null;

		if ( ! ( array_key_exists( 'breadcrumbs', $query ) && is_array( $query['breadcrumbs'] ) ) ) {
			while ( $this->next_token() ) {
				if ( '#tag' !== $this->get_token_type() ) {
					continue;
				}

				if ( isset( $query['tag_name'] ) && $query['tag_name'] !== $this->get_token_name() ) {
					continue;
				}

				if ( isset( $needs_class ) && ! $this->has_class( $needs_class ) ) {
					continue;
				}

				if ( ! $this->is_tag_closer() || $visit_closers ) {
					return true;
				}
			}

			return false;
		}

		$breadcrumbs  = $query['breadcrumbs'];
		$match_offset = isset( $query['match_offset'] ) ? (int) $query['match_offset'] : 1;

		while ( $match_offset > 0 && $this->next_token() ) {
			if ( '#tag' !== $this->get_token_type() || $this->is_tag_closer() ) {
				continue;
			}

			if ( isset( $needs_class ) && ! $this->has_class( $needs_class ) ) {
				continue;
			}

			if ( $this->matches_breadcrumbs( $breadcrumbs ) && 0 === --$match_offset ) {
				return true;
			}
		}

		return false;
	}

	/**
	 * Ensures internal accounting is maintained for HTML semantic rules while
	 * the underlying Tag Processor class is seeking to a bookmark.
	 *
	 * This doesn't currently have a way to represent non-tags and doesn't process
	 * semantic rules for text nodes. For access to the raw tokens consider using
	 * WP_HTML_Tag_Processor instead.
	 *
	 * @since 6.5.0 Added for internal support; do not use.
	 *
	 * @access private
	 *
	 * @return bool
	 */
	public function next_token(): bool {
		$this->current_element = null;

		if ( isset( $this->last_error ) ) {
			return false;
		}

		/*
		 * Prime the events if there are none.
		 *
		 * @todo In some cases, probably related to the adoption agency
		 *       algorithm, this call to step() doesn't create any new
		 *       events. Calling it again creates them. Figure out why
		 *       this is and if it's inherent or if it's a bug. Looping
		 *       until there are events or until there are no more
		 *       tokens works in the meantime and isn't obviously wrong.
		 */
<<<<<<< HEAD
		while ( empty( $this->element_queue ) && $this->step() ) {
			continue;
=======
		if ( empty( $this->element_queue ) && $this->step() ) {
			return $this->next_token();
>>>>>>> ec58d38e
		}

		// Process the next event on the queue.
		$this->current_element = array_shift( $this->element_queue );
		if ( ! isset( $this->current_element ) ) {
<<<<<<< HEAD
			return false;
=======
			// There are no tokens left, so close all remaining open elements.
			while ( $this->state->stack_of_open_elements->pop() ) {
				continue;
			}

			return empty( $this->element_queue ) ? false : $this->next_token();
>>>>>>> ec58d38e
		}

		$is_pop = WP_HTML_Stack_Event::POP === $this->current_element->operation;

		/*
		 * The root node only exists in the fragment parser, and closing it
<<<<<<< HEAD
		 * indicates that the parse is complete. Stop before popping if from
		 * the breadcrumbs.
		 */
		if ( 'root-node' === $this->current_element->token->bookmark_name ) {
			return ! $is_pop && $this->next_token();
=======
		 * indicates that the parse is complete. Stop before popping it from
		 * the breadcrumbs.
		 */
		if ( 'root-node' === $this->current_element->token->bookmark_name ) {
			return $this->next_token();
>>>>>>> ec58d38e
		}

		// Adjust the breadcrumbs for this event.
		if ( $is_pop ) {
			array_pop( $this->breadcrumbs );
		} else {
			$this->breadcrumbs[] = $this->current_element->token->node_name;
		}

		// Avoid sending close events for elements which don't expect a closing.
<<<<<<< HEAD
		if ( $is_pop && ! static::expects_closer( $this->current_element->token ) ) {
=======
		if ( $is_pop && ! $this->expects_closer( $this->current_element->token ) ) {
>>>>>>> ec58d38e
			return $this->next_token();
		}

		return true;
	}

	/**
	 * Indicates if the current tag token is a tag closer.
	 *
	 * Example:
	 *
	 *     $p = WP_HTML_Processor::create_fragment( '<div></div>' );
	 *     $p->next_tag( array( 'tag_name' => 'div', 'tag_closers' => 'visit' ) );
	 *     $p->is_tag_closer() === false;
	 *
	 *     $p->next_tag( array( 'tag_name' => 'div', 'tag_closers' => 'visit' ) );
	 *     $p->is_tag_closer() === true;
	 *
	 * @since 6.6.0 Subclassed for HTML Processor.
	 *
	 * @return bool Whether the current tag is a tag closer.
	 */
	public function is_tag_closer(): bool {
		return $this->is_virtual()
			? ( WP_HTML_Stack_Event::POP === $this->current_element->operation && '#tag' === $this->get_token_type() )
			: parent::is_tag_closer();
	}

	/**
	 * Indicates if the currently-matched token is virtual, created by a stack operation
	 * while processing HTML, rather than a token found in the HTML text itself.
	 *
	 * @since 6.6.0
	 *
	 * @return bool Whether the current token is virtual.
	 */
	private function is_virtual(): bool {
		return (
			isset( $this->current_element->provenance ) &&
			'virtual' === $this->current_element->provenance
		);
	}

	/**
	 * Indicates if the currently-matched tag matches the given breadcrumbs.
	 *
	 * A "*" represents a single tag wildcard, where any tag matches, but not no tags.
	 *
	 * At some point this function _may_ support a `**` syntax for matching any number
	 * of unspecified tags in the breadcrumb stack. This has been intentionally left
	 * out, however, to keep this function simple and to avoid introducing backtracking,
	 * which could open up surprising performance breakdowns.
	 *
	 * Example:
	 *
	 *     $processor = WP_HTML_Processor::create_fragment( '<div><span><figure><img></figure></span></div>' );
	 *     $processor->next_tag( 'img' );
	 *     true  === $processor->matches_breadcrumbs( array( 'figure', 'img' ) );
	 *     true  === $processor->matches_breadcrumbs( array( 'span', 'figure', 'img' ) );
	 *     false === $processor->matches_breadcrumbs( array( 'span', 'img' ) );
	 *     true  === $processor->matches_breadcrumbs( array( 'span', '*', 'img' ) );
	 *
	 * @since 6.4.0
	 *
	 * @param string[] $breadcrumbs DOM sub-path at which element is found, e.g. `array( 'FIGURE', 'IMG' )`.
	 *                              May also contain the wildcard `*` which matches a single element, e.g. `array( 'SECTION', '*' )`.
	 * @return bool Whether the currently-matched tag is found at the given nested structure.
	 */
	public function matches_breadcrumbs( $breadcrumbs ): bool {
		// Everything matches when there are zero constraints.
		if ( 0 === count( $breadcrumbs ) ) {
			return true;
		}

		// Start at the last crumb.
		$crumb = end( $breadcrumbs );

		if ( '*' !== $crumb && $this->get_tag() !== strtoupper( $crumb ) ) {
			return false;
		}

		for ( $i = count( $this->breadcrumbs ) - 1; $i >= 0; $i-- ) {
			$node  = $this->breadcrumbs[ $i ];
			$crumb = strtoupper( current( $breadcrumbs ) );

			if ( '*' !== $crumb && $node !== $crumb ) {
				return false;
			}

			if ( false === prev( $breadcrumbs ) ) {
				return true;
			}
		}

		return false;
	}

	/**
	 * Indicates if the currently-matched node expects a closing
	 * token, or if it will self-close on the next step.
	 *
	 * Most HTML elements expect a closer, such as a P element or
	 * a DIV element. Others, like an IMG element are void and don't
	 * have a closing tag. Special elements, such as SCRIPT and STYLE,
	 * are treated just like void tags. Text nodes and self-closing
	 * foreign content will also act just like a void tag, immediately
	 * closing as soon as the processor advances to the next token.
	 *
	 * @todo Review the self-closing logic when no node is present, ensure it
	 *       matches the expectations in `step()`.
	 *
	 * @since 6.6.0
	 *
	 * @param WP_HTML_Token|null $node Optional. Node to examine, if provided.
	 *                                 Default is to examine current node.
	 * @return bool|null Whether to expect a closer for the currently-matched node,
	 *                   or `null` if not matched on any token.
	 */
	public function expects_closer( WP_HTML_Token $node = null ): ?bool {
		$token_name = $node->node_name ?? $this->get_token_name();

		if ( ! isset( $token_name ) ) {
			return null;
		}

		$token_namespace        = $node->namespace ?? $this->get_namespace();
		$token_has_self_closing = $node->has_self_closing_flag ?? $this->has_self_closing_flag();

		return ! (
			// Comments, text nodes, and other atomic tokens.
			'#' === $token_name[0] ||
			// Doctype declarations.
			'html' === $token_name ||
			// Void elements.
			self::is_void( $token_name ) ||
			// Special atomic elements.
			( 'html' === $token_namespace && in_array( $token_name, array( 'IFRAME', 'NOEMBED', 'NOFRAMES', 'SCRIPT', 'STYLE', 'TEXTAREA', 'TITLE', 'XMP' ), true ) ) ||
			// Self-closing elements in foreign content.
			( 'html' !== $token_namespace && $token_has_self_closing )
		);
	}

	/**
	 * Steps through the HTML document and stop at the next tag, if any.
	 *
	 * @since 6.4.0
	 *
	 * @throws Exception When unable to allocate a bookmark for the next token in the input HTML document.
	 *
	 * @see self::PROCESS_NEXT_NODE
	 * @see self::REPROCESS_CURRENT_NODE
	 *
	 * @param string $node_to_process Whether to parse the next node or reprocess the current node.
	 * @return bool Whether a tag was matched.
	 */
	public function step( $node_to_process = self::PROCESS_NEXT_NODE ): bool {
		// Refuse to proceed if there was a previous error.
		if ( null !== $this->last_error ) {
			return false;
		}

		if ( self::REPROCESS_CURRENT_NODE !== $node_to_process ) {
			/*
			 * Void elements still hop onto the stack of open elements even though
			 * there's no corresponding closing tag. This is important for managing
			 * stack-based operations such as "navigate to parent node" or checking
			 * on an element's breadcrumbs.
			 *
			 * When moving on to the next node, therefore, if the bottom-most element
			 * on the stack is a void element, it must be closed.
			 */
			$top_node = $this->state->stack_of_open_elements->current_node();
			if ( isset( $top_node ) && ! $this->expects_closer( $top_node ) ) {
				$this->state->stack_of_open_elements->pop();
			}
		}

		if ( self::PROCESS_NEXT_NODE === $node_to_process ) {
			parent::next_token();
		}

		// Finish stepping when there are no more tokens in the document.
		if (
			WP_HTML_Tag_Processor::STATE_INCOMPLETE_INPUT === $this->parser_state ||
			WP_HTML_Tag_Processor::STATE_COMPLETE === $this->parser_state
		) {
			return false;
		}

		$adjusted_current_node = $this->get_adjusted_current_node();
		$is_closer             = $this->is_tag_closer();
		$is_start_tag          = WP_HTML_Tag_Processor::STATE_MATCHED_TAG === $this->parser_state && ! $is_closer;
		$token_name            = $this->get_token_name();

		if ( self::REPROCESS_CURRENT_NODE !== $node_to_process ) {
			$this->state->current_token = new WP_HTML_Token(
				$this->bookmark_token(),
				$token_name,
				$this->has_self_closing_flag(),
				$this->release_internal_bookmark_on_destruct
			);
		}

		$parse_in_current_insertion_mode = (
			0 === $this->state->stack_of_open_elements->count() ||
			'html' === $adjusted_current_node->namespace ||
			(
				'math' === $adjusted_current_node->integration_node_type &&
				(
					( $is_start_tag && ! in_array( $token_name, array( 'MGLYPH', 'MALIGNMARK' ), true ) ) ||
					'#text' === $token_name
				)
			) ||
			(
				'math' === $adjusted_current_node->namespace &&
				'ANNOTATION-XML' === $adjusted_current_node->node_name &&
				$is_start_tag && 'SVG' === $token_name
			) ||
			(
				'html' === $adjusted_current_node->integration_node_type &&
				( $is_start_tag || '#text' === $token_name )
			)
		);

		try {
			if ( ! $parse_in_current_insertion_mode ) {
				return $this->step_in_foreign_content();
			}

			switch ( $this->state->insertion_mode ) {
				case WP_HTML_Processor_State::INSERTION_MODE_INITIAL:
					return $this->step_initial();

				case WP_HTML_Processor_State::INSERTION_MODE_BEFORE_HTML:
					return $this->step_before_html();

				case WP_HTML_Processor_State::INSERTION_MODE_BEFORE_HEAD:
					return $this->step_before_head();

				case WP_HTML_Processor_State::INSERTION_MODE_IN_HEAD:
					return $this->step_in_head();

				case WP_HTML_Processor_State::INSERTION_MODE_IN_HEAD_NOSCRIPT:
					return $this->step_in_head_noscript();

				case WP_HTML_Processor_State::INSERTION_MODE_AFTER_HEAD:
					return $this->step_after_head();

				case WP_HTML_Processor_State::INSERTION_MODE_IN_BODY:
					return $this->step_in_body();

				case WP_HTML_Processor_State::INSERTION_MODE_IN_TABLE:
					return $this->step_in_table();

				case WP_HTML_Processor_State::INSERTION_MODE_IN_TABLE_TEXT:
					return $this->step_in_table_text();

				case WP_HTML_Processor_State::INSERTION_MODE_IN_CAPTION:
					return $this->step_in_caption();

				case WP_HTML_Processor_State::INSERTION_MODE_IN_COLUMN_GROUP:
					return $this->step_in_column_group();

				case WP_HTML_Processor_State::INSERTION_MODE_IN_TABLE_BODY:
					return $this->step_in_table_body();

				case WP_HTML_Processor_State::INSERTION_MODE_IN_ROW:
					return $this->step_in_row();

				case WP_HTML_Processor_State::INSERTION_MODE_IN_CELL:
					return $this->step_in_cell();

				case WP_HTML_Processor_State::INSERTION_MODE_IN_SELECT:
					return $this->step_in_select();

				case WP_HTML_Processor_State::INSERTION_MODE_IN_SELECT_IN_TABLE:
					return $this->step_in_select_in_table();

				case WP_HTML_Processor_State::INSERTION_MODE_IN_TEMPLATE:
					return $this->step_in_template();

				case WP_HTML_Processor_State::INSERTION_MODE_AFTER_BODY:
					return $this->step_after_body();

				case WP_HTML_Processor_State::INSERTION_MODE_IN_FRAMESET:
					return $this->step_in_frameset();

				case WP_HTML_Processor_State::INSERTION_MODE_AFTER_FRAMESET:
					return $this->step_after_frameset();

				case WP_HTML_Processor_State::INSERTION_MODE_AFTER_AFTER_BODY:
					return $this->step_after_after_body();

				case WP_HTML_Processor_State::INSERTION_MODE_AFTER_AFTER_FRAMESET:
					return $this->step_after_after_frameset();

				// This should be unreachable but PHP doesn't have total type checking on switch.
				default:
					$this->bail( "Unaware of the requested parsing mode: '{$this->state->insertion_mode}'." );
			}
		} catch ( WP_HTML_Unsupported_Exception $e ) {
			/*
			 * Exceptions are used in this class to escape deep call stacks that
			 * otherwise might involve messier calling and return conventions.
			 */
			return false;
		}
	}

	/**
	 * Computes the HTML breadcrumbs for the currently-matched node, if matched.
	 *
	 * Breadcrumbs start at the outermost parent and descend toward the matched element.
	 * They always include the entire path from the root HTML node to the matched element.
	 *
	 * @todo It could be more efficient to expose a generator-based version of this function
	 *       to avoid creating the array copy on tag iteration. If this is done, it would likely
	 *       be more useful to walk up the stack when yielding instead of starting at the top.
	 *
	 * Example
	 *
	 *     $processor = WP_HTML_Processor::create_fragment( '<p><strong><em><img></em></strong></p>' );
	 *     $processor->next_tag( 'IMG' );
	 *     $processor->get_breadcrumbs() === array( 'HTML', 'BODY', 'P', 'STRONG', 'EM', 'IMG' );
	 *
	 * @since 6.4.0
	 *
	 * @return string[]|null Array of tag names representing path to matched node, if matched, otherwise NULL.
	 */
<<<<<<< HEAD
	public function get_breadcrumbs() {
=======
	public function get_breadcrumbs(): ?array {
>>>>>>> ec58d38e
		return $this->breadcrumbs;
	}

	/**
	 * Returns the nesting depth of the current location in the document.
	 *
	 * Example:
	 *
	 *     $processor = WP_HTML_Processor::create_fragment( '<div><p></p></div>' );
	 *     // The processor starts in the BODY context, meaning it has depth from the start: HTML > BODY.
	 *     2 === $processor->get_current_depth();
	 *
	 *     // Opening the DIV element increases the depth.
	 *     $processor->next_token();
	 *     3 === $processor->get_current_depth();
	 *
	 *     // Opening the P element increases the depth.
	 *     $processor->next_token();
	 *     4 === $processor->get_current_depth();
	 *
	 *     // The P element is closed during `next_token()` so the depth is decreased to reflect that.
	 *     $processor->next_token();
	 *     3 === $processor->get_current_depth();
	 *
	 * @since 6.6.0
	 *
	 * @return int Nesting-depth of current location in the document.
	 */
<<<<<<< HEAD
	public function get_current_depth() {
=======
	public function get_current_depth(): int {
>>>>>>> ec58d38e
		return count( $this->breadcrumbs );
	}

	/**
	 * Parses next element in the 'initial' insertion mode.
	 *
	 * This internal function performs the 'initial' insertion mode
	 * logic for the generalized WP_HTML_Processor::step() function.
	 *
	 * @since 6.7.0
	 *
	 * @throws WP_HTML_Unsupported_Exception When encountering unsupported HTML input.
	 *
	 * @see https://html.spec.whatwg.org/#the-initial-insertion-mode
	 * @see WP_HTML_Processor::step
	 *
	 * @return bool Whether an element was found.
	 */
	private function step_initial(): bool {
		$token_name = $this->get_token_name();
		$token_type = $this->get_token_type();
		$op_sigil   = '#tag' === $token_type ? ( parent::is_tag_closer() ? '-' : '+' ) : '';
		$op         = "{$op_sigil}{$token_name}";

		switch ( $op ) {
			/*
			 * > A character token that is one of U+0009 CHARACTER TABULATION,
			 * > U+000A LINE FEED (LF), U+000C FORM FEED (FF),
			 * > U+000D CARRIAGE RETURN (CR), or U+0020 SPACE
			 *
			 * Parse error: ignore the token.
			 */
			case '#text':
				$text = $this->get_modifiable_text();
				if ( strlen( $text ) === strspn( $text, " \t\n\f\r" ) ) {
					return $this->step();
				}
				goto initial_anything_else;
				break;

			/*
			 * > A comment token
			 */
			case '#comment':
			case '#funky-comment':
			case '#presumptuous-tag':
				$this->insert_html_element( $this->state->current_token );
				return true;

			/*
			 * > A DOCTYPE token
			 */
			case 'html':
				$contents = $this->get_modifiable_text();
				if ( ' html' !== $contents ) {
					/*
					 * @todo When the HTML Tag Processor fully parses the DOCTYPE declaration,
					 *       this code should examine the contents to set the compatability mode.
					 */
					$this->bail( 'Cannot process any DOCTYPE other than a normative HTML5 doctype.' );
				}

				/*
				 * > Then, switch the insertion mode to "before html".
				 */
				$this->state->insertion_mode = WP_HTML_Processor_State::INSERTION_MODE_BEFORE_HTML;
				return true;
		}

		/*
		 * > Anything else
		 */
		initial_anything_else:
		$this->state->insertion_mode = WP_HTML_Processor_State::INSERTION_MODE_BEFORE_HTML;
		return $this->step( self::REPROCESS_CURRENT_NODE );
	}

	/**
	 * Parses next element in the 'before html' insertion mode.
	 *
	 * This internal function performs the 'before html' insertion mode
	 * logic for the generalized WP_HTML_Processor::step() function.
	 *
	 * @since 6.7.0
	 *
	 * @throws WP_HTML_Unsupported_Exception When encountering unsupported HTML input.
	 *
	 * @see https://html.spec.whatwg.org/#the-before-html-insertion-mode
	 * @see WP_HTML_Processor::step
	 *
	 * @return bool Whether an element was found.
	 */
	private function step_before_html(): bool {
		$token_name = $this->get_token_name();
		$token_type = $this->get_token_type();
		$is_closer  = parent::is_tag_closer();
		$op_sigil   = '#tag' === $token_type ? ( $is_closer ? '-' : '+' ) : '';
		$op         = "{$op_sigil}{$token_name}";

		switch ( $op ) {
			/*
			 * > A DOCTYPE token
			 */
			case 'html':
				// Parse error: ignore the token.
				return $this->step();

			/*
			 * > A comment token
			 */
			case '#comment':
			case '#funky-comment':
			case '#presumptuous-tag':
				$this->insert_html_element( $this->state->current_token );
				return true;

			/*
			 * > A character token that is one of U+0009 CHARACTER TABULATION,
			 * > U+000A LINE FEED (LF), U+000C FORM FEED (FF),
			 * > U+000D CARRIAGE RETURN (CR), or U+0020 SPACE
			 *
			 * Parse error: ignore the token.
			 */
			case '#text':
				$text = $this->get_modifiable_text();
				if ( strlen( $text ) === strspn( $text, " \t\n\f\r" ) ) {
					return $this->step();
				}
				goto before_html_anything_else;
				break;

			/*
			 * > A start tag whose tag name is "html"
			 */
			case '+HTML':
				$this->insert_html_element( $this->state->current_token );
				$this->state->insertion_mode = WP_HTML_Processor_State::INSERTION_MODE_BEFORE_HEAD;
				return true;

			/*
			 * > An end tag whose tag name is one of: "head", "body", "html", "br"
			 *
			 * Closing BR tags are always reported by the Tag Processor as opening tags.
			 */
			case '-HEAD':
			case '-BODY':
			case '-HTML':
				/*
				 * > Act as described in the "anything else" entry below.
				 */
				goto before_html_anything_else;
				break;
		}

		/*
		 * > Any other end tag
		 */
		if ( $is_closer ) {
			// Parse error: ignore the token.
			return $this->step();
		}

		/*
		 * > Anything else.
		 *
		 * > Create an html element whose node document is the Document object.
		 * > Append it to the Document object. Put this element in the stack of open elements.
		 * > Switch the insertion mode to "before head", then reprocess the token.
		 */
		before_html_anything_else:
		$this->insert_virtual_node( 'HTML' );
		$this->state->insertion_mode = WP_HTML_Processor_State::INSERTION_MODE_BEFORE_HEAD;
		return $this->step( self::REPROCESS_CURRENT_NODE );
	}

	/**
	 * Parses next element in the 'before head' insertion mode.
	 *
	 * This internal function performs the 'before head' insertion mode
	 * logic for the generalized WP_HTML_Processor::step() function.
	 *
	 * @since 6.7.0 Stub implementation.
	 *
	 * @throws WP_HTML_Unsupported_Exception When encountering unsupported HTML input.
	 *
	 * @see https://html.spec.whatwg.org/#the-before-head-insertion-mode
	 * @see WP_HTML_Processor::step
	 *
	 * @return bool Whether an element was found.
	 */
	private function step_before_head(): bool {
		$token_name = $this->get_token_name();
		$token_type = $this->get_token_type();
		$is_closer  = parent::is_tag_closer();
		$op_sigil   = '#tag' === $token_type ? ( $is_closer ? '-' : '+' ) : '';
		$op         = "{$op_sigil}{$token_name}";

		switch ( $op ) {
			/*
			 * > A character token that is one of U+0009 CHARACTER TABULATION,
			 * > U+000A LINE FEED (LF), U+000C FORM FEED (FF),
			 * > U+000D CARRIAGE RETURN (CR), or U+0020 SPACE
			 *
			 * Parse error: ignore the token.
			 */
			case '#text':
				$text = $this->get_modifiable_text();
				if ( strlen( $text ) === strspn( $text, " \t\n\f\r" ) ) {
					return $this->step();
				}
				goto before_head_anything_else;
				break;

			/*
			 * > A comment token
			 */
			case '#comment':
			case '#funky-comment':
			case '#presumptuous-tag':
				$this->insert_html_element( $this->state->current_token );
				return true;

			/*
			 * > A DOCTYPE token
			 */
			case 'html':
				// Parse error: ignore the token.
				return $this->step();

			/*
			 * > A start tag whose tag name is "html"
			 */
			case '+HTML':
				return $this->step_in_body();

			/*
			 * > A start tag whose tag name is "head"
			 */
			case '+HEAD':
				$this->insert_html_element( $this->state->current_token );
				$this->state->head_element   = $this->state->current_token;
				$this->state->insertion_mode = WP_HTML_Processor_State::INSERTION_MODE_IN_HEAD;
				return true;

			/*
			 * > An end tag whose tag name is one of: "head", "body", "html", "br"
			 * > Act as described in the "anything else" entry below.
			 *
			 * Closing BR tags are always reported by the Tag Processor as opening tags.
			 */
			case '-HEAD':
			case '-BODY':
			case '-HTML':
				goto before_head_anything_else;
				break;
		}

		if ( $is_closer ) {
			// Parse error: ignore the token.
			return $this->step();
		}

		/*
		 * > Anything else
		 *
		 * > Insert an HTML element for a "head" start tag token with no attributes.
		 */
		before_head_anything_else:
		$this->state->head_element   = $this->insert_virtual_node( 'HEAD' );
		$this->state->insertion_mode = WP_HTML_Processor_State::INSERTION_MODE_IN_HEAD;
		return $this->step( self::REPROCESS_CURRENT_NODE );
	}

	/**
	 * Parses next element in the 'in head' insertion mode.
	 *
	 * This internal function performs the 'in head' insertion mode
	 * logic for the generalized WP_HTML_Processor::step() function.
	 *
	 * @since 6.7.0
	 *
	 * @throws WP_HTML_Unsupported_Exception When encountering unsupported HTML input.
	 *
	 * @see https://html.spec.whatwg.org/multipage/parsing.html#parsing-main-inhead
	 * @see WP_HTML_Processor::step
	 *
	 * @return bool Whether an element was found.
	 */
	private function step_in_head(): bool {
		$token_name = $this->get_token_name();
		$token_type = $this->get_token_type();
		$is_closer  = parent::is_tag_closer();
		$op_sigil   = '#tag' === $token_type ? ( $is_closer ? '-' : '+' ) : '';
		$op         = "{$op_sigil}{$token_name}";

		switch ( $op ) {
			case '#text':
				/*
				 * > A character token that is one of U+0009 CHARACTER TABULATION,
				 * > U+000A LINE FEED (LF), U+000C FORM FEED (FF),
				 * > U+000D CARRIAGE RETURN (CR), or U+0020 SPACE
				 */
				$text = $this->get_modifiable_text();
				if ( '' === $text ) {
					/*
					 * If the text is empty after processing HTML entities and stripping
					 * U+0000 NULL bytes then ignore the token.
					 */
					return $this->step();
				}

				if ( strlen( $text ) === strspn( $text, " \t\n\f\r" ) ) {
					// Insert the character.
					$this->insert_html_element( $this->state->current_token );
					return true;
				}

				goto in_head_anything_else;
				break;

			/*
			 * > A comment token
			 */
			case '#comment':
			case '#funky-comment':
			case '#presumptuous-tag':
				$this->insert_html_element( $this->state->current_token );
				return true;

			/*
			 * > A DOCTYPE token
			 */
			case 'html':
				// Parse error: ignore the token.
				return $this->step();

			/*
			 * > A start tag whose tag name is "html"
			 */
			case '+HTML':
				return $this->step_in_body();

			/*
			 * > A start tag whose tag name is one of: "base", "basefont", "bgsound", "link"
			 */
			case '+BASE':
			case '+BASEFONT':
			case '+BGSOUND':
			case '+LINK':
				$this->insert_html_element( $this->state->current_token );
				return true;

			/*
			 * > A start tag whose tag name is "meta"
			 */
			case '+META':
				$this->insert_html_element( $this->state->current_token );

				/*
				 * > If the active speculative HTML parser is null, then:
				 * >   - If the element has a charset attribute, and getting an encoding from
				 * >     its value results in an encoding, and the confidence is currently
				 * >     tentative, then change the encoding to the resulting encoding.
				 */
				$charset = $this->get_attribute( 'charset' );
				if ( is_string( $charset ) && 'tentative' === $this->state->encoding_confidence ) {
					$this->bail( 'Cannot yet process META tags with charset to determine encoding.' );
				}

				/*
				 * >   - Otherwise, if the element has an http-equiv attribute whose value is
				 * >     an ASCII case-insensitive match for the string "Content-Type", and
				 * >     the element has a content attribute, and applying the algorithm for
				 * >     extracting a character encoding from a meta element to that attribute's
				 * >     value returns an encoding, and the confidence is currently tentative,
				 * >     then change the encoding to the extracted encoding.
				 */
				$http_equiv = $this->get_attribute( 'http-equiv' );
				$content    = $this->get_attribute( 'content' );
				if (
					is_string( $http_equiv ) &&
					is_string( $content ) &&
					0 === strcasecmp( $http_equiv, 'Content-Type' ) &&
					'tentative' === $this->state->encoding_confidence
				) {
					$this->bail( 'Cannot yet process META tags with http-equiv Content-Type to determine encoding.' );
				}

				return true;

			/*
			 * > A start tag whose tag name is "title"
			 */
			case '+TITLE':
				$this->insert_html_element( $this->state->current_token );
				return true;

			/*
			 * > A start tag whose tag name is "noscript", if the scripting flag is enabled
			 * > A start tag whose tag name is one of: "noframes", "style"
			 *
			 * The scripting flag is never enabled in this parser.
			 */
			case '+NOFRAMES':
			case '+STYLE':
				$this->insert_html_element( $this->state->current_token );
				return true;

			/*
			 * > A start tag whose tag name is "noscript", if the scripting flag is disabled
			 */
			case '+NOSCRIPT':
				$this->insert_html_element( $this->state->current_token );
				$this->state->insertion_mode = WP_HTML_Processor_State::INSERTION_MODE_IN_HEAD_NOSCRIPT;
				return true;

			/*
			 * > A start tag whose tag name is "script"
			 *
			 * @todo Could the adjusted insertion location be anything other than the current location?
			 */
			case '+SCRIPT':
				$this->insert_html_element( $this->state->current_token );
				return true;

			/*
			 * > An end tag whose tag name is "head"
			 */
			case '-HEAD':
				$this->state->stack_of_open_elements->pop();
				$this->state->insertion_mode = WP_HTML_Processor_State::INSERTION_MODE_AFTER_HEAD;
				return true;

			/*
			 * > An end tag whose tag name is one of: "body", "html", "br"
			 *
			 * BR tags are always reported by the Tag Processor as opening tags.
			 */
			case '-BODY':
			case '-HTML':
				/*
				 * > Act as described in the "anything else" entry below.
				 */
				goto in_head_anything_else;
				break;

			/*
			 * > A start tag whose tag name is "template"
			 *
			 * @todo Could the adjusted insertion location be anything other than the current location?
			 */
			case '+TEMPLATE':
				$this->state->active_formatting_elements->insert_marker();
				$this->state->frameset_ok = false;

				$this->state->insertion_mode                      = WP_HTML_Processor_State::INSERTION_MODE_IN_TEMPLATE;
				$this->state->stack_of_template_insertion_modes[] = WP_HTML_Processor_State::INSERTION_MODE_IN_TEMPLATE;

				$this->insert_html_element( $this->state->current_token );
				return true;

			/*
			 * > An end tag whose tag name is "template"
			 */
			case '-TEMPLATE':
				if ( ! $this->state->stack_of_open_elements->contains( 'TEMPLATE' ) ) {
					// @todo Indicate a parse error once it's possible.
					return $this->step();
				}

				$this->generate_implied_end_tags_thoroughly();
				if ( ! $this->state->stack_of_open_elements->current_node_is( 'TEMPLATE' ) ) {
					// @todo Indicate a parse error once it's possible.
				}

				$this->state->stack_of_open_elements->pop_until( 'TEMPLATE' );
				$this->state->active_formatting_elements->clear_up_to_last_marker();
				array_pop( $this->state->stack_of_template_insertion_modes );
				$this->reset_insertion_mode();
				return true;
		}

		/*
		 * > A start tag whose tag name is "head"
		 * > Any other end tag
		 */
		if ( '+HEAD' === $op || $is_closer ) {
			// Parse error: ignore the token.
			return $this->step();
		}

		/*
		 * > Anything else
		 */
		in_head_anything_else:
		$this->state->stack_of_open_elements->pop();
		$this->state->insertion_mode = WP_HTML_Processor_State::INSERTION_MODE_AFTER_HEAD;
		return $this->step( self::REPROCESS_CURRENT_NODE );
	}

	/**
	 * Parses next element in the 'in head noscript' insertion mode.
	 *
	 * This internal function performs the 'in head noscript' insertion mode
	 * logic for the generalized WP_HTML_Processor::step() function.
	 *
	 * @since 6.7.0 Stub implementation.
	 *
	 * @throws WP_HTML_Unsupported_Exception When encountering unsupported HTML input.
	 *
	 * @see https://html.spec.whatwg.org/#parsing-main-inheadnoscript
	 * @see WP_HTML_Processor::step
	 *
	 * @return bool Whether an element was found.
	 */
	private function step_in_head_noscript(): bool {
		$token_name = $this->get_token_name();
		$token_type = $this->get_token_type();
		$is_closer  = parent::is_tag_closer();
		$op_sigil   = '#tag' === $token_type ? ( $is_closer ? '-' : '+' ) : '';
		$op         = "{$op_sigil}{$token_name}";

		switch ( $op ) {
			/*
			 * > A character token that is one of U+0009 CHARACTER TABULATION,
			 * > U+000A LINE FEED (LF), U+000C FORM FEED (FF),
			 * > U+000D CARRIAGE RETURN (CR), or U+0020 SPACE
			 *
			 * Parse error: ignore the token.
			 */
			case '#text':
				$text = $this->get_modifiable_text();
				if ( strlen( $text ) === strspn( $text, " \t\n\f\r" ) ) {
					return $this->step_in_head();
				}

				goto in_head_noscript_anything_else;
				break;

			/*
			 * > A DOCTYPE token
			 */
			case 'html':
				// Parse error: ignore the token.
				return $this->step();

			/*
			 * > A start tag whose tag name is "html"
			 */
			case '+HTML':
				return $this->step_in_body();

			/*
			 * > An end tag whose tag name is "noscript"
			 */
			case '-NOSCRIPT':
				$this->state->stack_of_open_elements->pop();
				$this->state->insertion_mode = WP_HTML_Processor_State::INSERTION_MODE_IN_HEAD;
				return true;

			/*
			 * > A comment token
			 * >
			 * > A start tag whose tag name is one of: "basefont", "bgsound",
			 * > "link", "meta", "noframes", "style"
			 */
			case '#comment':
			case '#funky-comment':
			case '#presumptuous-tag':
			case '+BASEFONT':
			case '+BGSOUND':
			case '+LINK':
			case '+META':
			case '+NOFRAMES':
			case '+STYLE':
				return $this->step_in_head();

			/*
			 * > An end tag whose tag name is "br"
			 *
			 * This should never happen, as the Tag Processor prevents showing a BR closing tag.
			 */
		}

		/*
		 * > A start tag whose tag name is one of: "head", "noscript"
		 * > Any other end tag
		 */
		if ( '+HEAD' === $op || '+NOSCRIPT' === $op || $is_closer ) {
			// Parse error: ignore the token.
			return $this->step();
		}

		/*
		 * > Anything else
		 *
		 * Anything here is a parse error.
		 */
		in_head_noscript_anything_else:
		$this->state->stack_of_open_elements->pop();
		$this->state->insertion_mode = WP_HTML_Processor_State::INSERTION_MODE_IN_HEAD;
		return $this->step( self::REPROCESS_CURRENT_NODE );
	}

	/**
	 * Parses next element in the 'after head' insertion mode.
	 *
	 * This internal function performs the 'after head' insertion mode
	 * logic for the generalized WP_HTML_Processor::step() function.
	 *
	 * @since 6.7.0 Stub implementation.
	 *
	 * @throws WP_HTML_Unsupported_Exception When encountering unsupported HTML input.
	 *
	 * @see https://html.spec.whatwg.org/#the-after-head-insertion-mode
	 * @see WP_HTML_Processor::step
	 *
	 * @return bool Whether an element was found.
	 */
	private function step_after_head(): bool {
		$token_name = $this->get_token_name();
		$token_type = $this->get_token_type();
		$is_closer  = parent::is_tag_closer();
		$op_sigil   = '#tag' === $token_type ? ( $is_closer ? '-' : '+' ) : '';
		$op         = "{$op_sigil}{$token_name}";

		switch ( $op ) {
			/*
			 * > A character token that is one of U+0009 CHARACTER TABULATION,
			 * > U+000A LINE FEED (LF), U+000C FORM FEED (FF),
			 * > U+000D CARRIAGE RETURN (CR), or U+0020 SPACE
			 */
			case '#text':
				$text = $this->get_modifiable_text();
				if ( strlen( $text ) === strspn( $text, " \t\n\f\r" ) ) {
					// Insert the character.
					$this->insert_html_element( $this->state->current_token );
					return true;
				}
				goto after_head_anything_else;
				break;

			/*
			 * > A comment token
			 */
			case '#comment':
			case '#funky-comment':
			case '#presumptuous-tag':
				$this->insert_html_element( $this->state->current_token );
				return true;

			/*
			 * > A DOCTYPE token
			 */
			case 'html':
				// Parse error: ignore the token.
				return $this->step();

			/*
			 * > A start tag whose tag name is "html"
			 */
			case '+HTML':
				return $this->step_in_body();

			/*
			 * > A start tag whose tag name is "body"
			 */
			case '+BODY':
				$this->insert_html_element( $this->state->current_token );
				$this->state->frameset_ok    = false;
				$this->state->insertion_mode = WP_HTML_Processor_State::INSERTION_MODE_IN_BODY;
				return true;

			/*
			 * > A start tag whose tag name is "frameset"
			 */
			case '+FRAMESET':
				$this->insert_html_element( $this->state->current_token );
				$this->state->insertion_mode = WP_HTML_Processor_State::INSERTION_MODE_IN_FRAMESET;
				return true;

			/*
			 * > A start tag whose tag name is one of: "base", "basefont", "bgsound",
			 * > "link", "meta", "noframes", "script", "style", "template", "title"
			 *
			 * Anything here is a parse error.
			 */
			case '+BASE':
			case '+BASEFONT':
			case '+BGSOUND':
			case '+LINK':
			case '+META':
			case '+NOFRAMES':
			case '+SCRIPT':
			case '+STYLE':
			case '+TEMPLATE':
			case '+TITLE':
				/*
				 * > Push the node pointed to by the head element pointer onto the stack of open elements.
				 * > Process the token using the rules for the "in head" insertion mode.
				 * > Remove the node pointed to by the head element pointer from the stack of open elements. (It might not be the current node at this point.)
				 */
				$this->bail( 'Cannot process elements after HEAD which reopen the HEAD element.' );
				/*
				 * Do not leave this break in when adding support; it's here to prevent
				 * WPCS from getting confused at the switch structure without a return,
				 * because it doesn't know that `bail()` always throws.
				 */
				break;

			/*
			 * > An end tag whose tag name is "template"
			 */
			case '-TEMPLATE':
				return $this->step_in_head();

			/*
			 * > An end tag whose tag name is one of: "body", "html", "br"
			 *
			 * Closing BR tags are always reported by the Tag Processor as opening tags.
			 */
			case '-BODY':
			case '-HTML':
				/*
				 * > Act as described in the "anything else" entry below.
				 */
				goto after_head_anything_else;
				break;
		}

		/*
		 * > A start tag whose tag name is "head"
		 * > Any other end tag
		 */
		if ( '+HEAD' === $op || $is_closer ) {
			// Parse error: ignore the token.
			return $this->step();
		}

		/*
		 * > Anything else
		 * > Insert an HTML element for a "body" start tag token with no attributes.
		 */
		after_head_anything_else:
		$this->insert_virtual_node( 'BODY' );
		$this->state->insertion_mode = WP_HTML_Processor_State::INSERTION_MODE_IN_BODY;
		return $this->step( self::REPROCESS_CURRENT_NODE );
	}

	/**
	 * Parses next element in the 'in body' insertion mode.
	 *
	 * This internal function performs the 'in body' insertion mode
	 * logic for the generalized WP_HTML_Processor::step() function.
	 *
	 * @since 6.4.0
	 *
	 * @throws WP_HTML_Unsupported_Exception When encountering unsupported HTML input.
	 *
	 * @see https://html.spec.whatwg.org/#parsing-main-inbody
	 * @see WP_HTML_Processor::step
	 *
	 * @return bool Whether an element was found.
	 */
	private function step_in_body(): bool {
		$token_name = $this->get_token_name();
		$token_type = $this->get_token_type();
		$op_sigil   = '#tag' === $token_type ? ( parent::is_tag_closer() ? '-' : '+' ) : '';
		$op         = "{$op_sigil}{$token_name}";

		switch ( $op ) {
			case '#text':
				$current_token = $this->bookmarks[ $this->state->current_token->bookmark_name ];

				/*
				 * > A character token that is U+0000 NULL
				 *
				 * Any successive sequence of NULL bytes is ignored and won't
				 * trigger active format reconstruction. Therefore, if the text
				 * only comprises NULL bytes then the token should be ignored
				 * here, but if there are any other characters in the stream
				 * the active formats should be reconstructed.
				 */
				if (
					1 <= $current_token->length &&
					"\x00" === $this->html[ $current_token->start ] &&
					strspn( $this->html, "\x00", $current_token->start, $current_token->length ) === $current_token->length
				) {
					// Parse error: ignore the token.
					return $this->step();
				}

				$this->reconstruct_active_formatting_elements();

				/*
				 * Whitespace-only text does not affect the frameset-ok flag.
				 * It is probably inter-element whitespace, but it may also
				 * contain character references which decode only to whitespace.
				 */
				$text = $this->get_modifiable_text();
				if ( strlen( $text ) !== strspn( $text, " \t\n\f\r" ) ) {
					$this->state->frameset_ok = false;
				}

				$this->insert_html_element( $this->state->current_token );
				return true;

			case '#comment':
			case '#funky-comment':
			case '#presumptuous-tag':
				$this->insert_html_element( $this->state->current_token );
				return true;

			/*
			 * > A DOCTYPE token
			 * > Parse error. Ignore the token.
			 */
			case 'html':
				return $this->step();

			/*
			 * > A start tag whose tag name is "html"
			 */
			case '+HTML':
				if ( ! $this->state->stack_of_open_elements->contains( 'TEMPLATE' ) ) {
					/*
					 * > Otherwise, for each attribute on the token, check to see if the attribute
					 * > is already present on the top element of the stack of open elements. If
					 * > it is not, add the attribute and its corresponding value to that element.
					 *
					 * This parser does not currently support this behavior: ignore the token.
					 */
				}

				// Ignore the token.
				return $this->step();

			/*
			 * > A start tag whose tag name is one of: "base", "basefont", "bgsound", "link",
			 * > "meta", "noframes", "script", "style", "template", "title"
			 * >
			 * > An end tag whose tag name is "template"
			 */
			case '+BASE':
			case '+BASEFONT':
			case '+BGSOUND':
			case '+LINK':
			case '+META':
			case '+NOFRAMES':
			case '+SCRIPT':
			case '+STYLE':
			case '+TEMPLATE':
			case '+TITLE':
			case '-TEMPLATE':
				return $this->step_in_head();

			/*
			 * > A start tag whose tag name is "body"
			 *
			 * This tag in the IN BODY insertion mode is a parse error.
			 */
			case '+BODY':
				if (
					1 === $this->state->stack_of_open_elements->count() ||
					'BODY' !== ( $this->state->stack_of_open_elements->at( 2 )->node_name ?? null ) ||
					$this->state->stack_of_open_elements->contains( 'TEMPLATE' )
				) {
					// Ignore the token.
					return $this->step();
				}

				/*
				 * > Otherwise, set the frameset-ok flag to "not ok"; then, for each attribute
				 * > on the token, check to see if the attribute is already present on the body
				 * > element (the second element) on the stack of open elements, and if it is
				 * > not, add the attribute and its corresponding value to that element.
				 *
				 * This parser does not currently support this behavior: ignore the token.
				 */
				$this->state->frameset_ok = false;
				return $this->step();

			/*
			 * > A start tag whose tag name is "frameset"
			 *
			 * This tag in the IN BODY insertion mode is a parse error.
			 */
			case '+FRAMESET':
				if (
					1 === $this->state->stack_of_open_elements->count() ||
					'BODY' !== ( $this->state->stack_of_open_elements->at( 2 )->node_name ?? null ) ||
					false === $this->state->frameset_ok
				) {
					// Ignore the token.
					return $this->step();
				}

				/*
				 * > Otherwise, run the following steps:
				 */
				$this->bail( 'Cannot process non-ignored FRAMESET tags.' );
				break;

			/*
			 * > An end tag whose tag name is "body"
			 */
			case '-BODY':
				if ( ! $this->state->stack_of_open_elements->has_element_in_scope( 'BODY' ) ) {
					// Parse error: ignore the token.
					return $this->step();
				}

				/*
				 * > Otherwise, if there is a node in the stack of open elements that is not either a
				 * > dd element, a dt element, an li element, an optgroup element, an option element,
				 * > a p element, an rb element, an rp element, an rt element, an rtc element, a tbody
				 * > element, a td element, a tfoot element, a th element, a thread element, a tr
				 * > element, the body element, or the html element, then this is a parse error.
				 *
				 * There is nothing to do for this parse error, so don't check for it.
				 */

				$this->state->insertion_mode = WP_HTML_Processor_State::INSERTION_MODE_AFTER_BODY;
				return true;

			/*
			 * > An end tag whose tag name is "html"
			 */
			case '-HTML':
				if ( ! $this->state->stack_of_open_elements->has_element_in_scope( 'BODY' ) ) {
					// Parse error: ignore the token.
					return $this->step();
				}

				/*
				 * > Otherwise, if there is a node in the stack of open elements that is not either a
				 * > dd element, a dt element, an li element, an optgroup element, an option element,
				 * > a p element, an rb element, an rp element, an rt element, an rtc element, a tbody
				 * > element, a td element, a tfoot element, a th element, a thread element, a tr
				 * > element, the body element, or the html element, then this is a parse error.
				 *
				 * There is nothing to do for this parse error, so don't check for it.
				 */

				$this->state->insertion_mode = WP_HTML_Processor_State::INSERTION_MODE_AFTER_BODY;
				return $this->step( self::REPROCESS_CURRENT_NODE );

			/*
			 * > A start tag whose tag name is one of: "address", "article", "aside",
			 * > "blockquote", "center", "details", "dialog", "dir", "div", "dl",
			 * > "fieldset", "figcaption", "figure", "footer", "header", "hgroup",
			 * > "main", "menu", "nav", "ol", "p", "search", "section", "summary", "ul"
			 */
			case '+ADDRESS':
			case '+ARTICLE':
			case '+ASIDE':
			case '+BLOCKQUOTE':
			case '+CENTER':
			case '+DETAILS':
			case '+DIALOG':
			case '+DIR':
			case '+DIV':
			case '+DL':
			case '+FIELDSET':
			case '+FIGCAPTION':
			case '+FIGURE':
			case '+FOOTER':
			case '+HEADER':
			case '+HGROUP':
			case '+MAIN':
			case '+MENU':
			case '+NAV':
			case '+OL':
			case '+P':
			case '+SEARCH':
			case '+SECTION':
			case '+SUMMARY':
			case '+UL':
				if ( $this->state->stack_of_open_elements->has_p_in_button_scope() ) {
					$this->close_a_p_element();
				}

				$this->insert_html_element( $this->state->current_token );
				return true;

			/*
			 * > A start tag whose tag name is one of: "h1", "h2", "h3", "h4", "h5", "h6"
			 */
			case '+H1':
			case '+H2':
			case '+H3':
			case '+H4':
			case '+H5':
			case '+H6':
				if ( $this->state->stack_of_open_elements->has_p_in_button_scope() ) {
					$this->close_a_p_element();
				}

				if (
					in_array(
						$this->state->stack_of_open_elements->current_node()->node_name,
						array( 'H1', 'H2', 'H3', 'H4', 'H5', 'H6' ),
						true
					)
				) {
					// @todo Indicate a parse error once it's possible.
					$this->state->stack_of_open_elements->pop();
				}

				$this->insert_html_element( $this->state->current_token );
				return true;

			/*
			 * > A start tag whose tag name is one of: "pre", "listing"
			 */
			case '+PRE':
			case '+LISTING':
				if ( $this->state->stack_of_open_elements->has_p_in_button_scope() ) {
					$this->close_a_p_element();
				}

				/*
				 * > If the next token is a U+000A LINE FEED (LF) character token,
				 * > then ignore that token and move on to the next one. (Newlines
				 * > at the start of pre blocks are ignored as an authoring convenience.)
				 *
				 * This is handled in `get_modifiable_text()`.
				 */

				$this->insert_html_element( $this->state->current_token );
				$this->state->frameset_ok = false;
				return true;

			/*
			 * > A start tag whose tag name is "form"
			 */
			case '+FORM':
				$stack_contains_template = $this->state->stack_of_open_elements->contains( 'TEMPLATE' );

				if ( isset( $this->state->form_element ) && ! $stack_contains_template ) {
					// Parse error: ignore the token.
					return $this->step();
				}

				if ( $this->state->stack_of_open_elements->has_p_in_button_scope() ) {
					$this->close_a_p_element();
				}

				$this->insert_html_element( $this->state->current_token );
				if ( ! $stack_contains_template ) {
					$this->state->form_element = $this->state->current_token;
				}

				return true;

			/*
			 * > A start tag whose tag name is "li"
			 * > A start tag whose tag name is one of: "dd", "dt"
			 */
			case '+DD':
			case '+DT':
			case '+LI':
				$this->state->frameset_ok = false;
				$node                     = $this->state->stack_of_open_elements->current_node();
				$is_li                    = 'LI' === $token_name;

				in_body_list_loop:
				/*
				 * The logic for LI and DT/DD is the same except for one point: LI elements _only_
				 * close other LI elements, but a DT or DD element closes _any_ open DT or DD element.
				 */
				if ( $is_li ? 'LI' === $node->node_name : ( 'DD' === $node->node_name || 'DT' === $node->node_name ) ) {
					$node_name = $is_li ? 'LI' : $node->node_name;
					$this->generate_implied_end_tags( $node_name );
					if ( ! $this->state->stack_of_open_elements->current_node_is( $node_name ) ) {
						// @todo Indicate a parse error once it's possible. This error does not impact the logic here.
					}

					$this->state->stack_of_open_elements->pop_until( $node_name );
					goto in_body_list_done;
				}

				if (
					'ADDRESS' !== $node->node_name &&
					'DIV' !== $node->node_name &&
					'P' !== $node->node_name &&
					self::is_special( $node )
				) {
					/*
					 * > If node is in the special category, but is not an address, div,
					 * > or p element, then jump to the step labeled done below.
					 */
					goto in_body_list_done;
				} else {
					/*
					 * > Otherwise, set node to the previous entry in the stack of open elements
					 * > and return to the step labeled loop.
					 */
					foreach ( $this->state->stack_of_open_elements->walk_up( $node ) as $item ) {
						$node = $item;
						break;
					}
					goto in_body_list_loop;
				}

				in_body_list_done:
				if ( $this->state->stack_of_open_elements->has_p_in_button_scope() ) {
					$this->close_a_p_element();
				}

				$this->insert_html_element( $this->state->current_token );
				return true;

			case '+PLAINTEXT':
				if ( $this->state->stack_of_open_elements->has_p_in_button_scope() ) {
					$this->close_a_p_element();
				}

				/*
				 * @todo This may need to be handled in the Tag Processor and turn into
				 *       a single self-contained tag like TEXTAREA, whose modifiable text
				 *       is the rest of the input document as plaintext.
				 */
				$this->bail( 'Cannot process PLAINTEXT elements.' );
				break;

			/*
			 * > A start tag whose tag name is "button"
			 */
			case '+BUTTON':
				if ( $this->state->stack_of_open_elements->has_element_in_scope( 'BUTTON' ) ) {
					// @todo Indicate a parse error once it's possible. This error does not impact the logic here.
					$this->generate_implied_end_tags();
					$this->state->stack_of_open_elements->pop_until( 'BUTTON' );
				}

				$this->reconstruct_active_formatting_elements();
				$this->insert_html_element( $this->state->current_token );
				$this->state->frameset_ok = false;

				return true;

			/*
			 * > An end tag whose tag name is one of: "address", "article", "aside", "blockquote",
			 * > "button", "center", "details", "dialog", "dir", "div", "dl", "fieldset",
			 * > "figcaption", "figure", "footer", "header", "hgroup", "listing", "main",
			 * > "menu", "nav", "ol", "pre", "search", "section", "summary", "ul"
			 */
			case '-ADDRESS':
			case '-ARTICLE':
			case '-ASIDE':
			case '-BLOCKQUOTE':
			case '-BUTTON':
			case '-CENTER':
			case '-DETAILS':
			case '-DIALOG':
			case '-DIR':
			case '-DIV':
			case '-DL':
			case '-FIELDSET':
			case '-FIGCAPTION':
			case '-FIGURE':
			case '-FOOTER':
			case '-HEADER':
			case '-HGROUP':
			case '-LISTING':
			case '-MAIN':
			case '-MENU':
			case '-NAV':
			case '-OL':
			case '-PRE':
			case '-SEARCH':
			case '-SECTION':
			case '-SUMMARY':
			case '-UL':
				if ( ! $this->state->stack_of_open_elements->has_element_in_scope( $token_name ) ) {
					// @todo Report parse error.
					// Ignore the token.
					return $this->step();
				}

				$this->generate_implied_end_tags();
				if ( ! $this->state->stack_of_open_elements->current_node_is( $token_name ) ) {
					// @todo Record parse error: this error doesn't impact parsing.
				}
				$this->state->stack_of_open_elements->pop_until( $token_name );
				return true;

			/*
			 * > An end tag whose tag name is "form"
			 */
			case '-FORM':
				if ( ! $this->state->stack_of_open_elements->contains( 'TEMPLATE' ) ) {
					$node                      = $this->state->form_element;
					$this->state->form_element = null;

					/*
					 * > If node is null or if the stack of open elements does not have node
					 * > in scope, then this is a parse error; return and ignore the token.
					 *
					 * @todo It's necessary to check if the form token itself is in scope, not
					 *       simply whether any FORM is in scope.
					 */
					if (
						null === $node ||
						! $this->state->stack_of_open_elements->has_element_in_scope( 'FORM' )
					) {
						// Parse error: ignore the token.
						return $this->step();
					}

					$this->generate_implied_end_tags();
					if ( $node !== $this->state->stack_of_open_elements->current_node() ) {
						// @todo Indicate a parse error once it's possible. This error does not impact the logic here.
						$this->bail( 'Cannot close a FORM when other elements remain open as this would throw off the breadcrumbs for the following tokens.' );
					}

					$this->state->stack_of_open_elements->remove_node( $node );
				} else {
					/*
					 * > If the stack of open elements does not have a form element in scope,
					 * > then this is a parse error; return and ignore the token.
					 *
					 * Note that unlike in the clause above, this is checking for any FORM in scope.
					 */
					if ( ! $this->state->stack_of_open_elements->has_element_in_scope( 'FORM' ) ) {
						// Parse error: ignore the token.
						return $this->step();
					}

					$this->generate_implied_end_tags();

					if ( ! $this->state->stack_of_open_elements->current_node_is( 'FORM' ) ) {
						// @todo Indicate a parse error once it's possible. This error does not impact the logic here.
					}

					$this->state->stack_of_open_elements->pop_until( 'FORM' );
					return true;
				}
				break;

			/*
			 * > An end tag whose tag name is "p"
			 */
			case '-P':
				if ( ! $this->state->stack_of_open_elements->has_p_in_button_scope() ) {
					$this->insert_html_element( $this->state->current_token );
				}

				$this->close_a_p_element();
				return true;

			/*
			 * > An end tag whose tag name is "li"
			 * > An end tag whose tag name is one of: "dd", "dt"
			 */
			case '-DD':
			case '-DT':
			case '-LI':
				if (
					/*
					 * An end tag whose tag name is "li":
					 * If the stack of open elements does not have an li element in list item scope,
					 * then this is a parse error; ignore the token.
					 */
					(
						'LI' === $token_name &&
						! $this->state->stack_of_open_elements->has_element_in_list_item_scope( 'LI' )
					) ||
					/*
					 * An end tag whose tag name is one of: "dd", "dt":
					 * If the stack of open elements does not have an element in scope that is an
					 * HTML element with the same tag name as that of the token, then this is a
					 * parse error; ignore the token.
					 */
					(
						'LI' !== $token_name &&
						! $this->state->stack_of_open_elements->has_element_in_scope( $token_name )
					)
				) {
					/*
					 * This is a parse error, ignore the token.
					 *
					 * @todo Indicate a parse error once it's possible.
					 */
					return $this->step();
				}

				$this->generate_implied_end_tags( $token_name );

				if ( ! $this->state->stack_of_open_elements->current_node_is( $token_name ) ) {
					// @todo Indicate a parse error once it's possible. This error does not impact the logic here.
				}

				$this->state->stack_of_open_elements->pop_until( $token_name );
				return true;

			/*
			 * > An end tag whose tag name is one of: "h1", "h2", "h3", "h4", "h5", "h6"
			 */
			case '-H1':
			case '-H2':
			case '-H3':
			case '-H4':
			case '-H5':
			case '-H6':
				if ( ! $this->state->stack_of_open_elements->has_element_in_scope( '(internal: H1 through H6 - do not use)' ) ) {
					/*
					 * This is a parse error; ignore the token.
					 *
					 * @todo Indicate a parse error once it's possible.
					 */
					return $this->step();
				}

				$this->generate_implied_end_tags();

				if ( ! $this->state->stack_of_open_elements->current_node_is( $token_name ) ) {
					// @todo Record parse error: this error doesn't impact parsing.
				}

				$this->state->stack_of_open_elements->pop_until( '(internal: H1 through H6 - do not use)' );
				return true;

			/*
			 * > A start tag whose tag name is "a"
			 */
			case '+A':
				foreach ( $this->state->active_formatting_elements->walk_up() as $item ) {
					switch ( $item->node_name ) {
						case 'marker':
							break;

						case 'A':
							$this->run_adoption_agency_algorithm();
							$this->state->active_formatting_elements->remove_node( $item );
							$this->state->stack_of_open_elements->remove_node( $item );
							break;
					}
				}

				$this->reconstruct_active_formatting_elements();
				$this->insert_html_element( $this->state->current_token );
				$this->state->active_formatting_elements->push( $this->state->current_token );
				return true;

			/*
			 * > A start tag whose tag name is one of: "b", "big", "code", "em", "font", "i",
			 * > "s", "small", "strike", "strong", "tt", "u"
			 */
			case '+B':
			case '+BIG':
			case '+CODE':
			case '+EM':
			case '+FONT':
			case '+I':
			case '+S':
			case '+SMALL':
			case '+STRIKE':
			case '+STRONG':
			case '+TT':
			case '+U':
				$this->reconstruct_active_formatting_elements();
				$this->insert_html_element( $this->state->current_token );
				$this->state->active_formatting_elements->push( $this->state->current_token );
				return true;

			/*
			 * > A start tag whose tag name is "nobr"
			 */
			case '+NOBR':
				$this->reconstruct_active_formatting_elements();

				if ( $this->state->stack_of_open_elements->has_element_in_scope( 'NOBR' ) ) {
					// Parse error.
					$this->run_adoption_agency_algorithm();
					$this->reconstruct_active_formatting_elements();
				}

				$this->insert_html_element( $this->state->current_token );
				$this->state->active_formatting_elements->push( $this->state->current_token );
				return true;

			/*
			 * > An end tag whose tag name is one of: "a", "b", "big", "code", "em", "font", "i",
			 * > "nobr", "s", "small", "strike", "strong", "tt", "u"
			 */
			case '-A':
			case '-B':
			case '-BIG':
			case '-CODE':
			case '-EM':
			case '-FONT':
			case '-I':
			case '-S':
			case '-SMALL':
			case '-STRIKE':
			case '-STRONG':
			case '-TT':
			case '-U':
				$this->run_adoption_agency_algorithm();
				return true;

			/*
			 * > A start tag whose tag name is one of: "applet", "marquee", "object"
			 */
			case '+APPLET':
			case '+MARQUEE':
			case '+OBJECT':
				$this->reconstruct_active_formatting_elements();
				$this->insert_html_element( $this->state->current_token );
				$this->state->active_formatting_elements->insert_marker();
				$this->state->frameset_ok = false;
				return true;

			/*
			 * > A end tag token whose tag name is one of: "applet", "marquee", "object"
			 */
			case '-APPLET':
			case '-MARQUEE':
			case '-OBJECT':
				if ( ! $this->state->stack_of_open_elements->has_element_in_scope( $token_name ) ) {
					// Parse error: ignore the token.
					return $this->step();
				}

				$this->generate_implied_end_tags();
				if ( ! $this->state->stack_of_open_elements->current_node_is( $token_name ) ) {
					// This is a parse error.
				}

				$this->state->stack_of_open_elements->pop_until( $token_name );
				$this->state->active_formatting_elements->clear_up_to_last_marker();
				return true;

			/*
			 * > A start tag whose tag name is "table"
			 */
			case '+TABLE':
				/*
				 * > If the Document is not set to quirks mode, and the stack of open elements
				 * > has a p element in button scope, then close a p element.
				 */
				if (
					WP_HTML_Processor_State::QUIRKS_MODE !== $this->state->document_mode &&
					$this->state->stack_of_open_elements->has_p_in_button_scope()
				) {
					$this->close_a_p_element();
				}

				$this->insert_html_element( $this->state->current_token );
				$this->state->frameset_ok    = false;
				$this->state->insertion_mode = WP_HTML_Processor_State::INSERTION_MODE_IN_TABLE;
				return true;

			/*
			 * > An end tag whose tag name is "br"
			 *
			 * This is prevented from happening because the Tag Processor
			 * reports all closing BR tags as if they were opening tags.
			 */

			/*
			 * > A start tag whose tag name is one of: "area", "br", "embed", "img", "keygen", "wbr"
			 */
			case '+AREA':
			case '+BR':
			case '+EMBED':
			case '+IMG':
			case '+KEYGEN':
			case '+WBR':
				$this->reconstruct_active_formatting_elements();
				$this->insert_html_element( $this->state->current_token );
				$this->state->frameset_ok = false;
				return true;

			/*
			 * > A start tag whose tag name is "input"
			 */
			case '+INPUT':
				$this->reconstruct_active_formatting_elements();
				$this->insert_html_element( $this->state->current_token );

				/*
				 * > If the token does not have an attribute with the name "type", or if it does,
				 * > but that attribute's value is not an ASCII case-insensitive match for the
				 * > string "hidden", then: set the frameset-ok flag to "not ok".
				 */
				$type_attribute = $this->get_attribute( 'type' );
				if ( ! is_string( $type_attribute ) || 'hidden' !== strtolower( $type_attribute ) ) {
					$this->state->frameset_ok = false;
				}

				return true;

			/*
			 * > A start tag whose tag name is one of: "param", "source", "track"
			 */
			case '+PARAM':
			case '+SOURCE':
			case '+TRACK':
				$this->insert_html_element( $this->state->current_token );
				return true;

			/*
			 * > A start tag whose tag name is "hr"
			 */
			case '+HR':
				if ( $this->state->stack_of_open_elements->has_p_in_button_scope() ) {
					$this->close_a_p_element();
				}
				$this->insert_html_element( $this->state->current_token );
				$this->state->frameset_ok = false;
				return true;

			/*
			 * > A start tag whose tag name is "image"
			 */
			case '+IMAGE':
				/*
				 * > Parse error. Change the token's tag name to "img" and reprocess it. (Don't ask.)
				 *
				 * Note that this is handled elsewhere, so it should not be possible to reach this code.
				 */
				$this->bail( "Cannot process an IMAGE tag. (Don't ask.)" );
				break;

			/*
			 * > A start tag whose tag name is "textarea"
			 */
			case '+TEXTAREA':
				$this->insert_html_element( $this->state->current_token );

				/*
				 * > If the next token is a U+000A LINE FEED (LF) character token, then ignore
				 * > that token and move on to the next one. (Newlines at the start of
				 * > textarea elements are ignored as an authoring convenience.)
				 *
				 * This is handled in `get_modifiable_text()`.
				 */

				$this->state->frameset_ok = false;

				/*
				 * > Switch the insertion mode to "text".
				 *
				 * As a self-contained node, this behavior is handled in the Tag Processor.
				 */
				return true;

			/*
			 * > A start tag whose tag name is "xmp"
			 */
			case '+XMP':
				if ( $this->state->stack_of_open_elements->has_p_in_button_scope() ) {
					$this->close_a_p_element();
				}

				$this->reconstruct_active_formatting_elements();
				$this->state->frameset_ok = false;

				/*
				 * > Follow the generic raw text element parsing algorithm.
				 *
				 * As a self-contained node, this behavior is handled in the Tag Processor.
				 */
				$this->insert_html_element( $this->state->current_token );
				return true;

			/*
			 * A start tag whose tag name is "iframe"
			 */
			case '+IFRAME':
				$this->state->frameset_ok = false;

				/*
				 * > Follow the generic raw text element parsing algorithm.
				 *
				 * As a self-contained node, this behavior is handled in the Tag Processor.
				 */
				$this->insert_html_element( $this->state->current_token );
				return true;

			/*
			 * > A start tag whose tag name is "noembed"
			 * > A start tag whose tag name is "noscript", if the scripting flag is enabled
			 *
			 * The scripting flag is never enabled in this parser.
			 */
			case '+NOEMBED':
				$this->insert_html_element( $this->state->current_token );
				return true;

			/*
			 * > A start tag whose tag name is "select"
			 */
			case '+SELECT':
				$this->reconstruct_active_formatting_elements();
				$this->insert_html_element( $this->state->current_token );
				$this->state->frameset_ok = false;

				switch ( $this->state->insertion_mode ) {
					/*
					 * > If the insertion mode is one of "in table", "in caption", "in table body", "in row",
					 * > or "in cell", then switch the insertion mode to "in select in table".
					 */
					case WP_HTML_Processor_State::INSERTION_MODE_IN_TABLE:
					case WP_HTML_Processor_State::INSERTION_MODE_IN_CAPTION:
					case WP_HTML_Processor_State::INSERTION_MODE_IN_TABLE_BODY:
					case WP_HTML_Processor_State::INSERTION_MODE_IN_ROW:
					case WP_HTML_Processor_State::INSERTION_MODE_IN_CELL:
						$this->state->insertion_mode = WP_HTML_Processor_State::INSERTION_MODE_IN_SELECT_IN_TABLE;
						break;

					/*
					 * > Otherwise, switch the insertion mode to "in select".
					 */
					default:
						$this->state->insertion_mode = WP_HTML_Processor_State::INSERTION_MODE_IN_SELECT;
						break;
				}
				return true;

			/*
			 * > A start tag whose tag name is one of: "optgroup", "option"
			 */
			case '+OPTGROUP':
			case '+OPTION':
				if ( $this->state->stack_of_open_elements->current_node_is( 'OPTION' ) ) {
					$this->state->stack_of_open_elements->pop();
				}
				$this->reconstruct_active_formatting_elements();
				$this->insert_html_element( $this->state->current_token );
				return true;

			/*
			 * > A start tag whose tag name is one of: "rb", "rtc"
			 */
			case '+RB':
			case '+RTC':
				if ( $this->state->stack_of_open_elements->has_element_in_scope( 'RUBY' ) ) {
					$this->generate_implied_end_tags();

					if ( $this->state->stack_of_open_elements->current_node_is( 'RUBY' ) ) {
						// @todo Indicate a parse error once it's possible.
					}
				}

				$this->insert_html_element( $this->state->current_token );
				return true;

			/*
			 * > A start tag whose tag name is one of: "rp", "rt"
			 */
			case '+RP':
			case '+RT':
				if ( $this->state->stack_of_open_elements->has_element_in_scope( 'RUBY' ) ) {
					$this->generate_implied_end_tags( 'RTC' );

					$current_node_name = $this->state->stack_of_open_elements->current_node()->node_name;
					if ( 'RTC' === $current_node_name || 'RUBY' === $current_node_name ) {
						// @todo Indicate a parse error once it's possible.
					}
				}

				$this->insert_html_element( $this->state->current_token );
				return true;

			/*
			 * > A start tag whose tag name is "math"
			 */
			case '+MATH':
				$this->reconstruct_active_formatting_elements();

				/*
				 * @todo Adjust MathML attributes for the token. (This fixes the case of MathML attributes that are not all lowercase.)
				 * @todo Adjust foreign attributes for the token. (This fixes the use of namespaced attributes, in particular XLink.)
				 *
				 * These ought to be handled in the attribute methods.
				 */
				$this->state->current_token->namespace = 'math';
				$this->insert_html_element( $this->state->current_token );
				if ( $this->state->current_token->has_self_closing_flag ) {
					$this->state->stack_of_open_elements->pop();
				}
				return true;

			/*
			 * > A start tag whose tag name is "svg"
			 */
			case '+SVG':
				$this->reconstruct_active_formatting_elements();

				/*
				 * @todo Adjust SVG attributes for the token. (This fixes the case of SVG attributes that are not all lowercase.)
				 * @todo Adjust foreign attributes for the token. (This fixes the use of namespaced attributes, in particular XLink in SVG.)
				 *
				 * These ought to be handled in the attribute methods.
				 */
				$this->state->current_token->namespace = 'svg';
				$this->insert_html_element( $this->state->current_token );
				if ( $this->state->current_token->has_self_closing_flag ) {
					$this->state->stack_of_open_elements->pop();
				}
				return true;

			/*
			 * > A start tag whose tag name is one of: "caption", "col", "colgroup",
			 * > "frame", "head", "tbody", "td", "tfoot", "th", "thead", "tr"
			 */
			case '+CAPTION':
			case '+COL':
			case '+COLGROUP':
			case '+FRAME':
			case '+HEAD':
			case '+TBODY':
			case '+TD':
			case '+TFOOT':
			case '+TH':
			case '+THEAD':
			case '+TR':
				// Parse error. Ignore the token.
				return $this->step();
		}

		if ( ! parent::is_tag_closer() ) {
			/*
			 * > Any other start tag
			 */
			$this->reconstruct_active_formatting_elements();
			$this->insert_html_element( $this->state->current_token );
			return true;
		} else {
			/*
			 * > Any other end tag
			 */

			/*
			 * Find the corresponding tag opener in the stack of open elements, if
			 * it exists before reaching a special element, which provides a kind
			 * of boundary in the stack. For example, a `</custom-tag>` should not
			 * close anything beyond its containing `P` or `DIV` element.
			 */
			foreach ( $this->state->stack_of_open_elements->walk_up() as $node ) {
				if ( 'html' === $node->namespace && $token_name === $node->node_name ) {
					break;
				}

				if ( self::is_special( $node ) ) {
					// This is a parse error, ignore the token.
					return $this->step();
				}
			}

			$this->generate_implied_end_tags( $token_name );
			if ( $node !== $this->state->stack_of_open_elements->current_node() ) {
				// @todo Record parse error: this error doesn't impact parsing.
			}

			foreach ( $this->state->stack_of_open_elements->walk_up() as $item ) {
				$this->state->stack_of_open_elements->pop();
				if ( $node === $item ) {
					return true;
				}
			}
		}
	}

	/**
	 * Parses next element in the 'in table' insertion mode.
	 *
	 * This internal function performs the 'in table' insertion mode
	 * logic for the generalized WP_HTML_Processor::step() function.
	 *
	 * @since 6.7.0
	 *
	 * @throws WP_HTML_Unsupported_Exception When encountering unsupported HTML input.
	 *
	 * @see https://html.spec.whatwg.org/#parsing-main-intable
	 * @see WP_HTML_Processor::step
	 *
	 * @return bool Whether an element was found.
	 */
	private function step_in_table(): bool {
		$token_name = $this->get_token_name();
		$token_type = $this->get_token_type();
		$op_sigil   = '#tag' === $token_type ? ( parent::is_tag_closer() ? '-' : '+' ) : '';
		$op         = "{$op_sigil}{$token_name}";

		switch ( $op ) {
			/*
			 * > A character token, if the current node is table,
			 * > tbody, template, tfoot, thead, or tr element
			 */
			case '#text':
				$current_node      = $this->state->stack_of_open_elements->current_node();
				$current_node_name = $current_node ? $current_node->node_name : null;
				if (
					$current_node_name && (
						'TABLE' === $current_node_name ||
						'TBODY' === $current_node_name ||
						'TEMPLATE' === $current_node_name ||
						'TFOOT' === $current_node_name ||
						'THEAD' === $current_node_name ||
						'TR' === $current_node_name
					)
				) {
					$text = $this->get_modifiable_text();
					/*
					 * If the text is empty after processing HTML entities and stripping
					 * U+0000 NULL bytes then ignore the token.
					 */
					if ( '' === $text ) {
						return $this->step();
					}

					/*
					 * This follows the rules for "in table text" insertion mode.
					 *
					 * Whitespace-only text nodes are inserted in-place. Otherwise
					 * foster parenting is enabled and the nodes would be
					 * inserted out-of-place.
					 *
					 * > If any of the tokens in the pending table character tokens
					 * > list are character tokens that are not ASCII whitespace,
					 * > then this is a parse error: reprocess the character tokens
					 * > in the pending table character tokens list using the rules
					 * > given in the "anything else" entry in the "in table"
					 * > insertion mode.
					 * >
					 * > Otherwise, insert the characters given by the pending table
					 * > character tokens list.
					 *
					 * @see https://html.spec.whatwg.org/#parsing-main-intabletext
					 */
					if ( strlen( $text ) === strspn( $text, " \t\f\r\n" ) ) {
						$this->insert_html_element( $this->state->current_token );
						return true;
					}

					// Non-whitespace would trigger fostering, unsupported at this time.
					$this->bail( 'Foster parenting is not supported.' );
					break;
				}
				break;

			/*
			 * > A comment token
			 */
			case '#comment':
			case '#funky-comment':
			case '#presumptuous-tag':
				$this->insert_html_element( $this->state->current_token );
				return true;

			/*
			 * > A DOCTYPE token
			 */
			case 'html':
				// Parse error: ignore the token.
				return $this->step();

			/*
			 * > A start tag whose tag name is "caption"
			 */
			case '+CAPTION':
				$this->state->stack_of_open_elements->clear_to_table_context();
				$this->state->active_formatting_elements->insert_marker();
				$this->insert_html_element( $this->state->current_token );
				$this->state->insertion_mode = WP_HTML_Processor_State::INSERTION_MODE_IN_CAPTION;
				return true;

			/*
			 * > A start tag whose tag name is "colgroup"
			 */
			case '+COLGROUP':
				$this->state->stack_of_open_elements->clear_to_table_context();
				$this->insert_html_element( $this->state->current_token );
				$this->state->insertion_mode = WP_HTML_Processor_State::INSERTION_MODE_IN_COLUMN_GROUP;
				return true;

			/*
			 * > A start tag whose tag name is "col"
			 */
			case '+COL':
				$this->state->stack_of_open_elements->clear_to_table_context();

				/*
				 * > Insert an HTML element for a "colgroup" start tag token with no attributes,
				 * > then switch the insertion mode to "in column group".
				 */
				$this->insert_virtual_node( 'COLGROUP' );
				$this->state->insertion_mode = WP_HTML_Processor_State::INSERTION_MODE_IN_COLUMN_GROUP;
				return $this->step( self::REPROCESS_CURRENT_NODE );

			/*
			 * > A start tag whose tag name is one of: "tbody", "tfoot", "thead"
			 */
			case '+TBODY':
			case '+TFOOT':
			case '+THEAD':
				$this->state->stack_of_open_elements->clear_to_table_context();
				$this->insert_html_element( $this->state->current_token );
				$this->state->insertion_mode = WP_HTML_Processor_State::INSERTION_MODE_IN_TABLE_BODY;
				return true;

			/*
			 * > A start tag whose tag name is one of: "td", "th", "tr"
			 */
			case '+TD':
			case '+TH':
			case '+TR':
				$this->state->stack_of_open_elements->clear_to_table_context();
				/*
				 * > Insert an HTML element for a "tbody" start tag token with no attributes,
				 * > then switch the insertion mode to "in table body".
				 */
				$this->insert_virtual_node( 'TBODY' );
				$this->state->insertion_mode = WP_HTML_Processor_State::INSERTION_MODE_IN_TABLE_BODY;
				return $this->step( self::REPROCESS_CURRENT_NODE );

			/*
			 * > A start tag whose tag name is "table"
			 *
			 * This tag in the IN TABLE insertion mode is a parse error.
			 */
			case '+TABLE':
				if ( ! $this->state->stack_of_open_elements->has_element_in_table_scope( 'TABLE' ) ) {
					return $this->step();
				}

				$this->state->stack_of_open_elements->pop_until( 'TABLE' );
				$this->reset_insertion_mode();
				return $this->step( self::REPROCESS_CURRENT_NODE );

			/*
			 * > An end tag whose tag name is "table"
			 */
			case '-TABLE':
				if ( ! $this->state->stack_of_open_elements->has_element_in_table_scope( 'TABLE' ) ) {
					// @todo Indicate a parse error once it's possible.
					return $this->step();
				}

				$this->state->stack_of_open_elements->pop_until( 'TABLE' );
				$this->reset_insertion_mode();
				return true;

			/*
			 * > An end tag whose tag name is one of: "body", "caption", "col", "colgroup", "html", "tbody", "td", "tfoot", "th", "thead", "tr"
			 */
			case '-BODY':
			case '-CAPTION':
			case '-COL':
			case '-COLGROUP':
			case '-HTML':
			case '-TBODY':
			case '-TD':
			case '-TFOOT':
			case '-TH':
			case '-THEAD':
			case '-TR':
				// Parse error: ignore the token.
				return $this->step();

			/*
			 * > A start tag whose tag name is one of: "style", "script", "template"
			 * > An end tag whose tag name is "template"
			 */
			case '+STYLE':
			case '+SCRIPT':
			case '+TEMPLATE':
			case '-TEMPLATE':
				/*
				 * > Process the token using the rules for the "in head" insertion mode.
				 */
				return $this->step_in_head();

			/*
			 * > A start tag whose tag name is "input"
			 *
			 * > If the token does not have an attribute with the name "type", or if it does, but
			 * > that attribute's value is not an ASCII case-insensitive match for the string
			 * > "hidden", then: act as described in the "anything else" entry below.
			 */
			case '+INPUT':
				$type_attribute = $this->get_attribute( 'type' );
				if ( ! is_string( $type_attribute ) || 'hidden' !== strtolower( $type_attribute ) ) {
					goto anything_else;
				}
				// @todo Indicate a parse error once it's possible.
				$this->insert_html_element( $this->state->current_token );
				return true;

			/*
			 * > A start tag whose tag name is "form"
			 *
			 * This tag in the IN TABLE insertion mode is a parse error.
			 */
			case '+FORM':
				if (
					$this->state->stack_of_open_elements->has_element_in_scope( 'TEMPLATE' ) ||
					isset( $this->state->form_element )
				) {
					return $this->step();
				}

				// This FORM is special because it immediately closes and cannot have other children.
				$this->insert_html_element( $this->state->current_token );
				$this->state->form_element = $this->state->current_token;
				$this->state->stack_of_open_elements->pop();
				return true;
		}

		/*
		 * > Anything else
		 * > Parse error. Enable foster parenting, process the token using the rules for the
		 * > "in body" insertion mode, and then disable foster parenting.
		 *
		 * @todo Indicate a parse error once it's possible.
		 */
		anything_else:
		$this->bail( 'Foster parenting is not supported.' );
	}

	/**
	 * Parses next element in the 'in table text' insertion mode.
	 *
	 * This internal function performs the 'in table text' insertion mode
	 * logic for the generalized WP_HTML_Processor::step() function.
	 *
	 * @since 6.7.0 Stub implementation.
	 *
	 * @throws WP_HTML_Unsupported_Exception When encountering unsupported HTML input.
	 *
	 * @see https://html.spec.whatwg.org/#parsing-main-intabletext
	 * @see WP_HTML_Processor::step
	 *
	 * @return bool Whether an element was found.
	 */
	private function step_in_table_text(): bool {
		$this->bail( 'No support for parsing in the ' . WP_HTML_Processor_State::INSERTION_MODE_IN_TABLE_TEXT . ' state.' );
	}

	/**
	 * Parses next element in the 'in caption' insertion mode.
	 *
	 * This internal function performs the 'in caption' insertion mode
	 * logic for the generalized WP_HTML_Processor::step() function.
	 *
	 * @since 6.7.0
	 *
	 * @throws WP_HTML_Unsupported_Exception When encountering unsupported HTML input.
	 *
	 * @see https://html.spec.whatwg.org/#parsing-main-incaption
	 * @see WP_HTML_Processor::step
	 *
	 * @return bool Whether an element was found.
	 */
	private function step_in_caption(): bool {
		$tag_name = $this->get_tag();
		$op_sigil = $this->is_tag_closer() ? '-' : '+';
		$op       = "{$op_sigil}{$tag_name}";

		switch ( $op ) {
			/*
			 * > An end tag whose tag name is "caption"
			 * > A start tag whose tag name is one of: "caption", "col", "colgroup", "tbody", "td", "tfoot", "th", "thead", "tr"
			 * > An end tag whose tag name is "table"
			 *
			 * These tag handling rules are identical except for the final instruction.
			 * Handle them in a single block.
			 */
			case '-CAPTION':
			case '+CAPTION':
			case '+COL':
			case '+COLGROUP':
			case '+TBODY':
			case '+TD':
			case '+TFOOT':
			case '+TH':
			case '+THEAD':
			case '+TR':
			case '-TABLE':
				if ( ! $this->state->stack_of_open_elements->has_element_in_table_scope( 'CAPTION' ) ) {
					// Parse error: ignore the token.
					return $this->step();
				}

				$this->generate_implied_end_tags();
				if ( ! $this->state->stack_of_open_elements->current_node_is( 'CAPTION' ) ) {
					// @todo Indicate a parse error once it's possible.
				}

				$this->state->stack_of_open_elements->pop_until( 'CAPTION' );
				$this->state->active_formatting_elements->clear_up_to_last_marker();
				$this->state->insertion_mode = WP_HTML_Processor_State::INSERTION_MODE_IN_TABLE;

				// If this is not a CAPTION end tag, the token should be reprocessed.
				if ( '-CAPTION' === $op ) {
					return true;
				}
				return $this->step( self::REPROCESS_CURRENT_NODE );

			/**
			 * > An end tag whose tag name is one of: "body", "col", "colgroup", "html", "tbody", "td", "tfoot", "th", "thead", "tr"
			 */
			case '-BODY':
			case '-COL':
			case '-COLGROUP':
			case '-HTML':
			case '-TBODY':
			case '-TD':
			case '-TFOOT':
			case '-TH':
			case '-THEAD':
			case '-TR':
				// Parse error: ignore the token.
				return $this->step();
		}

		/**
		 * > Anything else
		 * >   Process the token using the rules for the "in body" insertion mode.
		 */
		return $this->step_in_body();
	}

	/**
	 * Parses next element in the 'in column group' insertion mode.
	 *
	 * This internal function performs the 'in column group' insertion mode
	 * logic for the generalized WP_HTML_Processor::step() function.
	 *
	 * @since 6.7.0
	 *
	 * @throws WP_HTML_Unsupported_Exception When encountering unsupported HTML input.
	 *
	 * @see https://html.spec.whatwg.org/#parsing-main-incolgroup
	 * @see WP_HTML_Processor::step
	 *
	 * @return bool Whether an element was found.
	 */
	private function step_in_column_group(): bool {
		$token_name = $this->get_token_name();
		$token_type = $this->get_token_type();
		$op_sigil   = '#tag' === $token_type ? ( parent::is_tag_closer() ? '-' : '+' ) : '';
		$op         = "{$op_sigil}{$token_name}";

		switch ( $op ) {
			/*
			 * > A character token that is one of U+0009 CHARACTER TABULATION, U+000A LINE FEED (LF),
			 * > U+000C FORM FEED (FF), U+000D CARRIAGE RETURN (CR), or U+0020 SPACE
			 */
			case '#text':
				$text = $this->get_modifiable_text();
				if ( '' === $text ) {
					/*
					 * If the text is empty after processing HTML entities and stripping
					 * U+0000 NULL bytes then ignore the token.
					 */
					return $this->step();
				}

				if ( strlen( $text ) === strspn( $text, " \t\n\f\r" ) ) {
					// Insert the character.
					$this->insert_html_element( $this->state->current_token );
					return true;
				}

				goto in_column_group_anything_else;
				break;

			/*
			 * > A comment token
			 */
			case '#comment':
			case '#funky-comment':
			case '#presumptuous-tag':
				$this->insert_html_element( $this->state->current_token );
				return true;

			/*
			 * > A DOCTYPE token
			 */
			case 'html':
				// @todo Indicate a parse error once it's possible.
				return $this->step();

			/*
			 * > A start tag whose tag name is "html"
			 */
			case '+HTML':
				return $this->step_in_body();

			/*
			 * > A start tag whose tag name is "col"
			 */
			case '+COL':
				$this->insert_html_element( $this->state->current_token );
				$this->state->stack_of_open_elements->pop();
				return true;

			/*
			 * > An end tag whose tag name is "colgroup"
			 */
			case '-COLGROUP':
				if ( ! $this->state->stack_of_open_elements->current_node_is( 'COLGROUP' ) ) {
					// @todo Indicate a parse error once it's possible.
					return $this->step();
				}
				$this->state->stack_of_open_elements->pop();
				$this->state->insertion_mode = WP_HTML_Processor_State::INSERTION_MODE_IN_TABLE;
				return true;

			/*
			 * > An end tag whose tag name is "col"
			 */
			case '-COL':
				// Parse error: ignore the token.
				return $this->step();

			/*
			 * > A start tag whose tag name is "template"
			 * > An end tag whose tag name is "template"
			 */
			case '+TEMPLATE':
			case '-TEMPLATE':
				return $this->step_in_head();
		}

		in_column_group_anything_else:
		/*
		 * > Anything else
		 */
		if ( ! $this->state->stack_of_open_elements->current_node_is( 'COLGROUP' ) ) {
			// @todo Indicate a parse error once it's possible.
			return $this->step();
		}
		$this->state->stack_of_open_elements->pop();
		$this->state->insertion_mode = WP_HTML_Processor_State::INSERTION_MODE_IN_TABLE;
		return $this->step( self::REPROCESS_CURRENT_NODE );
	}

	/**
	 * Parses next element in the 'in table body' insertion mode.
	 *
	 * This internal function performs the 'in table body' insertion mode
	 * logic for the generalized WP_HTML_Processor::step() function.
	 *
	 * @since 6.7.0
	 *
	 * @throws WP_HTML_Unsupported_Exception When encountering unsupported HTML input.
	 *
	 * @see https://html.spec.whatwg.org/#parsing-main-intbody
	 * @see WP_HTML_Processor::step
	 *
	 * @return bool Whether an element was found.
	 */
	private function step_in_table_body(): bool {
		$tag_name = $this->get_tag();
		$op_sigil = $this->is_tag_closer() ? '-' : '+';
		$op       = "{$op_sigil}{$tag_name}";

		switch ( $op ) {
			/*
			 * > A start tag whose tag name is "tr"
			 */
			case '+TR':
				$this->state->stack_of_open_elements->clear_to_table_body_context();
				$this->insert_html_element( $this->state->current_token );
				$this->state->insertion_mode = WP_HTML_Processor_State::INSERTION_MODE_IN_ROW;
				return true;

			/*
			 * > A start tag whose tag name is one of: "th", "td"
			 */
			case '+TH':
			case '+TD':
				// @todo Indicate a parse error once it's possible.
				$this->state->stack_of_open_elements->clear_to_table_body_context();
				$this->insert_virtual_node( 'TR' );
				$this->state->insertion_mode = WP_HTML_Processor_State::INSERTION_MODE_IN_ROW;
				return $this->step( self::REPROCESS_CURRENT_NODE );

			/*
			 * > An end tag whose tag name is one of: "tbody", "tfoot", "thead"
			 */
			case '-TBODY':
			case '-TFOOT':
			case '-THEAD':
				/*
				 * @todo This needs to check if the element in scope is an HTML element, meaning that
				 *       when SVG and MathML support is added, this needs to differentiate between an
				 *       HTML element of the given name, such as `<center>`, and a foreign element of
				 *       the same given name.
				 */
				if ( ! $this->state->stack_of_open_elements->has_element_in_table_scope( $tag_name ) ) {
					// Parse error: ignore the token.
					return $this->step();
				}

				$this->state->stack_of_open_elements->clear_to_table_body_context();
				$this->state->stack_of_open_elements->pop();
				$this->state->insertion_mode = WP_HTML_Processor_State::INSERTION_MODE_IN_TABLE;
				return true;

			/*
			 * > A start tag whose tag name is one of: "caption", "col", "colgroup", "tbody", "tfoot", "thead"
			 * > An end tag whose tag name is "table"
			 */
			case '+CAPTION':
			case '+COL':
			case '+COLGROUP':
			case '+TBODY':
			case '+TFOOT':
			case '+THEAD':
			case '-TABLE':
				if (
					! $this->state->stack_of_open_elements->has_element_in_table_scope( 'TBODY' ) &&
					! $this->state->stack_of_open_elements->has_element_in_table_scope( 'THEAD' ) &&
					! $this->state->stack_of_open_elements->has_element_in_table_scope( 'TFOOT' )
				) {
					// Parse error: ignore the token.
					return $this->step();
				}
				$this->state->stack_of_open_elements->clear_to_table_body_context();
				$this->state->stack_of_open_elements->pop();
				$this->state->insertion_mode = WP_HTML_Processor_State::INSERTION_MODE_IN_TABLE;
				return $this->step( self::REPROCESS_CURRENT_NODE );

			/*
			 * > An end tag whose tag name is one of: "body", "caption", "col", "colgroup", "html", "td", "th", "tr"
			 */
			case '-BODY':
			case '-CAPTION':
			case '-COL':
			case '-COLGROUP':
			case '-HTML':
			case '-TD':
			case '-TH':
			case '-TR':
				// Parse error: ignore the token.
				return $this->step();
		}

		/*
		 * > Anything else
		 * > Process the token using the rules for the "in table" insertion mode.
		 */
		return $this->step_in_table();
	}

	/**
	 * Parses next element in the 'in row' insertion mode.
	 *
	 * This internal function performs the 'in row' insertion mode
	 * logic for the generalized WP_HTML_Processor::step() function.
	 *
	 * @since 6.7.0
	 *
	 * @throws WP_HTML_Unsupported_Exception When encountering unsupported HTML input.
	 *
	 * @see https://html.spec.whatwg.org/#parsing-main-intr
	 * @see WP_HTML_Processor::step
	 *
	 * @return bool Whether an element was found.
	 */
	private function step_in_row(): bool {
		$tag_name = $this->get_tag();
		$op_sigil = $this->is_tag_closer() ? '-' : '+';
		$op       = "{$op_sigil}{$tag_name}";

		switch ( $op ) {
			/*
			 * > A start tag whose tag name is one of: "th", "td"
			 */
			case '+TH':
			case '+TD':
				$this->state->stack_of_open_elements->clear_to_table_row_context();
				$this->insert_html_element( $this->state->current_token );
				$this->state->insertion_mode = WP_HTML_Processor_State::INSERTION_MODE_IN_CELL;
				$this->state->active_formatting_elements->insert_marker();
				return true;

			/*
			 * > An end tag whose tag name is "tr"
			 */
			case '-TR':
				if ( ! $this->state->stack_of_open_elements->has_element_in_table_scope( 'TR' ) ) {
					// Parse error: ignore the token.
					return $this->step();
				}

				$this->state->stack_of_open_elements->clear_to_table_row_context();
				$this->state->stack_of_open_elements->pop();
				$this->state->insertion_mode = WP_HTML_Processor_State::INSERTION_MODE_IN_TABLE_BODY;
				return true;

			/*
			 * > A start tag whose tag name is one of: "caption", "col", "colgroup", "tbody", "tfoot", "thead", "tr"
			 * > An end tag whose tag name is "table"
			 */
			case '+CAPTION':
			case '+COL':
			case '+COLGROUP':
			case '+TBODY':
			case '+TFOOT':
			case '+THEAD':
			case '+TR':
			case '-TABLE':
				if ( ! $this->state->stack_of_open_elements->has_element_in_table_scope( 'TR' ) ) {
					// Parse error: ignore the token.
					return $this->step();
				}

				$this->state->stack_of_open_elements->clear_to_table_row_context();
				$this->state->stack_of_open_elements->pop();
				$this->state->insertion_mode = WP_HTML_Processor_State::INSERTION_MODE_IN_TABLE_BODY;
				return $this->step( self::REPROCESS_CURRENT_NODE );

			/*
			 * > An end tag whose tag name is one of: "tbody", "tfoot", "thead"
			 */
			case '-TBODY':
			case '-TFOOT':
			case '-THEAD':
				/*
				 * @todo This needs to check if the element in scope is an HTML element, meaning that
				 *       when SVG and MathML support is added, this needs to differentiate between an
				 *       HTML element of the given name, such as `<center>`, and a foreign element of
				 *       the same given name.
				 */
				if ( ! $this->state->stack_of_open_elements->has_element_in_table_scope( $tag_name ) ) {
					// Parse error: ignore the token.
					return $this->step();
				}

				if ( ! $this->state->stack_of_open_elements->has_element_in_table_scope( 'TR' ) ) {
					// Ignore the token.
					return $this->step();
				}

				$this->state->stack_of_open_elements->clear_to_table_row_context();
				$this->state->stack_of_open_elements->pop();
				$this->state->insertion_mode = WP_HTML_Processor_State::INSERTION_MODE_IN_TABLE_BODY;
				return $this->step( self::REPROCESS_CURRENT_NODE );

			/*
			 * > An end tag whose tag name is one of: "body", "caption", "col", "colgroup", "html", "td", "th"
			 */
			case '-BODY':
			case '-CAPTION':
			case '-COL':
			case '-COLGROUP':
			case '-HTML':
			case '-TD':
			case '-TH':
				// Parse error: ignore the token.
				return $this->step();
		}

		/*
		 * > Anything else
		 * >   Process the token using the rules for the "in table" insertion mode.
		 */
		return $this->step_in_table();
	}

	/**
	 * Parses next element in the 'in cell' insertion mode.
	 *
	 * This internal function performs the 'in cell' insertion mode
	 * logic for the generalized WP_HTML_Processor::step() function.
	 *
	 * @since 6.7.0
	 *
	 * @throws WP_HTML_Unsupported_Exception When encountering unsupported HTML input.
	 *
	 * @see https://html.spec.whatwg.org/#parsing-main-intd
	 * @see WP_HTML_Processor::step
	 *
	 * @return bool Whether an element was found.
	 */
	private function step_in_cell(): bool {
		$tag_name = $this->get_tag();
		$op_sigil = $this->is_tag_closer() ? '-' : '+';
		$op       = "{$op_sigil}{$tag_name}";

		switch ( $op ) {
			/*
			 * > An end tag whose tag name is one of: "td", "th"
			 */
			case '-TD':
			case '-TH':
				/*
				 * @todo This needs to check if the element in scope is an HTML element, meaning that
				 *       when SVG and MathML support is added, this needs to differentiate between an
				 *       HTML element of the given name, such as `<center>`, and a foreign element of
				 *       the same given name.
				 */
				if ( ! $this->state->stack_of_open_elements->has_element_in_table_scope( $tag_name ) ) {
					// Parse error: ignore the token.
					return $this->step();
				}

				$this->generate_implied_end_tags();

				/*
				 * @todo This needs to check if the current node is an HTML element, meaning that
				 *       when SVG and MathML support is added, this needs to differentiate between an
				 *       HTML element of the given name, such as `<center>`, and a foreign element of
				 *       the same given name.
				 */
				if ( ! $this->state->stack_of_open_elements->current_node_is( $tag_name ) ) {
					// @todo Indicate a parse error once it's possible.
				}

				$this->state->stack_of_open_elements->pop_until( $tag_name );
				$this->state->active_formatting_elements->clear_up_to_last_marker();
				$this->state->insertion_mode = WP_HTML_Processor_State::INSERTION_MODE_IN_ROW;
				return true;

			/*
			 * > A start tag whose tag name is one of: "caption", "col", "colgroup", "tbody", "td",
			 * > "tfoot", "th", "thead", "tr"
			 */
			case '+CAPTION':
			case '+COL':
			case '+COLGROUP':
			case '+TBODY':
			case '+TD':
			case '+TFOOT':
			case '+TH':
			case '+THEAD':
			case '+TR':
				/*
				 * > Assert: The stack of open elements has a td or th element in table scope.
				 *
				 * Nothing to do here, except to verify in tests that this never appears.
				 */

				$this->close_cell();
				return $this->step( self::REPROCESS_CURRENT_NODE );

			/*
			 * > An end tag whose tag name is one of: "body", "caption", "col", "colgroup", "html"
			 */
			case '-BODY':
			case '-CAPTION':
			case '-COL':
			case '-COLGROUP':
			case '-HTML':
				// Parse error: ignore the token.
				return $this->step();

			/*
			 * > An end tag whose tag name is one of: "table", "tbody", "tfoot", "thead", "tr"
			 */
			case '-TABLE':
			case '-TBODY':
			case '-TFOOT':
			case '-THEAD':
			case '-TR':
				/*
				 * @todo This needs to check if the element in scope is an HTML element, meaning that
				 *       when SVG and MathML support is added, this needs to differentiate between an
				 *       HTML element of the given name, such as `<center>`, and a foreign element of
				 *       the same given name.
				 */
				if ( ! $this->state->stack_of_open_elements->has_element_in_table_scope( $tag_name ) ) {
					// Parse error: ignore the token.
					return $this->step();
				}
				$this->close_cell();
				return $this->step( self::REPROCESS_CURRENT_NODE );
		}

		/*
		 * > Anything else
		 * >   Process the token using the rules for the "in body" insertion mode.
		 */
		return $this->step_in_body();
	}

	/**
	 * Parses next element in the 'in select' insertion mode.
	 *
	 * This internal function performs the 'in select' insertion mode
	 * logic for the generalized WP_HTML_Processor::step() function.
	 *
	 * @since 6.7.0
	 *
	 * @throws WP_HTML_Unsupported_Exception When encountering unsupported HTML input.
	 *
	 * @see https://html.spec.whatwg.org/multipage/parsing.html#parsing-main-inselect
	 * @see WP_HTML_Processor::step
	 *
	 * @return bool Whether an element was found.
	 */
	private function step_in_select(): bool {
		$token_name = $this->get_token_name();
		$token_type = $this->get_token_type();
		$op_sigil   = '#tag' === $token_type ? ( parent::is_tag_closer() ? '-' : '+' ) : '';
		$op         = "{$op_sigil}{$token_name}";

		switch ( $op ) {
			/*
			 * > Any other character token
			 */
			case '#text':
				$current_token = $this->bookmarks[ $this->state->current_token->bookmark_name ];

				/*
				 * > A character token that is U+0000 NULL
				 *
				 * If a text node only comprises null bytes then it should be
				 * entirely ignored and should not return to calling code.
				 */
				if (
					1 <= $current_token->length &&
					"\x00" === $this->html[ $current_token->start ] &&
					strspn( $this->html, "\x00", $current_token->start, $current_token->length ) === $current_token->length
				) {
					// Parse error: ignore the token.
					return $this->step();
				}

				$this->insert_html_element( $this->state->current_token );
				return true;

			/*
			 * > A comment token
			 */
			case '#comment':
			case '#funky-comment':
			case '#presumptuous-tag':
				$this->insert_html_element( $this->state->current_token );
				return true;

			/*
			 * > A DOCTYPE token
			 */
			case 'html':
				// Parse error: ignore the token.
				return $this->step();

			/*
			 * > A start tag whose tag name is "html"
			 */
			case '+HTML':
				return $this->step_in_body();

			/*
			 * > A start tag whose tag name is "option"
			 */
			case '+OPTION':
				if ( $this->state->stack_of_open_elements->current_node_is( 'OPTION' ) ) {
					$this->state->stack_of_open_elements->pop();
				}
				$this->insert_html_element( $this->state->current_token );
				return true;

			/*
			 * > A start tag whose tag name is "optgroup"
			 * > A start tag whose tag name is "hr"
			 *
			 * These rules are identical except for the treatment of the self-closing flag and
			 * the subsequent pop of the HR void element, all of which is handled elsewhere in the processor.
			 */
			case '+OPTGROUP':
			case '+HR':
				if ( $this->state->stack_of_open_elements->current_node_is( 'OPTION' ) ) {
					$this->state->stack_of_open_elements->pop();
				}

				if ( $this->state->stack_of_open_elements->current_node_is( 'OPTGROUP' ) ) {
					$this->state->stack_of_open_elements->pop();
				}

				$this->insert_html_element( $this->state->current_token );
				return true;

			/*
			 * > An end tag whose tag name is "optgroup"
			 */
			case '-OPTGROUP':
				$current_node = $this->state->stack_of_open_elements->current_node();
				if ( $current_node && 'OPTION' === $current_node->node_name ) {
					foreach ( $this->state->stack_of_open_elements->walk_up( $current_node ) as $parent ) {
						break;
					}
					if ( $parent && 'OPTGROUP' === $parent->node_name ) {
						$this->state->stack_of_open_elements->pop();
					}
				}

				if ( $this->state->stack_of_open_elements->current_node_is( 'OPTGROUP' ) ) {
					$this->state->stack_of_open_elements->pop();
					return true;
				}

				// Parse error: ignore the token.
				return $this->step();

			/*
			 * > An end tag whose tag name is "option"
			 */
			case '-OPTION':
				if ( $this->state->stack_of_open_elements->current_node_is( 'OPTION' ) ) {
					$this->state->stack_of_open_elements->pop();
					return true;
				}

				// Parse error: ignore the token.
				return $this->step();

			/*
			 * > An end tag whose tag name is "select"
			 * > A start tag whose tag name is "select"
			 *
			 * > It just gets treated like an end tag.
			 */
			case '-SELECT':
			case '+SELECT':
				if ( ! $this->state->stack_of_open_elements->has_element_in_select_scope( 'SELECT' ) ) {
					// Parse error: ignore the token.
					return $this->step();
				}
				$this->state->stack_of_open_elements->pop_until( 'SELECT' );
				$this->reset_insertion_mode();
				return true;

			/*
			 * > A start tag whose tag name is one of: "input", "keygen", "textarea"
			 *
			 * All three of these tags are considered a parse error when found in this insertion mode.
			 */
			case '+INPUT':
			case '+KEYGEN':
			case '+TEXTAREA':
				if ( ! $this->state->stack_of_open_elements->has_element_in_select_scope( 'SELECT' ) ) {
					// Ignore the token.
					return $this->step();
				}
				$this->state->stack_of_open_elements->pop_until( 'SELECT' );
				$this->reset_insertion_mode();
				return $this->step( self::REPROCESS_CURRENT_NODE );

			/*
			 * > A start tag whose tag name is one of: "script", "template"
			 * > An end tag whose tag name is "template"
			 */
			case '+SCRIPT':
			case '+TEMPLATE':
			case '-TEMPLATE':
				return $this->step_in_head();
		}

		/*
		 * > Anything else
		 * >   Parse error: ignore the token.
		 */
		return $this->step();
	}

	/**
	 * Parses next element in the 'in select in table' insertion mode.
	 *
	 * This internal function performs the 'in select in table' insertion mode
	 * logic for the generalized WP_HTML_Processor::step() function.
	 *
	 * @since 6.7.0
	 *
	 * @throws WP_HTML_Unsupported_Exception When encountering unsupported HTML input.
	 *
	 * @see https://html.spec.whatwg.org/#parsing-main-inselectintable
	 * @see WP_HTML_Processor::step
	 *
	 * @return bool Whether an element was found.
	 */
	private function step_in_select_in_table(): bool {
		$token_name = $this->get_token_name();
		$token_type = $this->get_token_type();
		$op_sigil   = '#tag' === $token_type ? ( parent::is_tag_closer() ? '-' : '+' ) : '';
		$op         = "{$op_sigil}{$token_name}";

		switch ( $op ) {
			/*
			 * > A start tag whose tag name is one of: "caption", "table", "tbody", "tfoot", "thead", "tr", "td", "th"
			 */
			case '+CAPTION':
			case '+TABLE':
			case '+TBODY':
			case '+TFOOT':
			case '+THEAD':
			case '+TR':
			case '+TD':
			case '+TH':
				// @todo Indicate a parse error once it's possible.
				$this->state->stack_of_open_elements->pop_until( 'SELECT' );
				$this->reset_insertion_mode();
				return $this->step( self::REPROCESS_CURRENT_NODE );

			/*
			 * > An end tag whose tag name is one of: "caption", "table", "tbody", "tfoot", "thead", "tr", "td", "th"
			 */
			case '-CAPTION':
			case '-TABLE':
			case '-TBODY':
			case '-TFOOT':
			case '-THEAD':
			case '-TR':
			case '-TD':
			case '-TH':
				// @todo Indicate a parse error once it's possible.
				if ( ! $this->state->stack_of_open_elements->has_element_in_table_scope( $token_name ) ) {
					return $this->step();
				}
				$this->state->stack_of_open_elements->pop_until( 'SELECT' );
				$this->reset_insertion_mode();
				return $this->step( self::REPROCESS_CURRENT_NODE );
		}

		/*
		 * > Anything else
		 */
		return $this->step_in_select();
	}

	/**
	 * Parses next element in the 'in template' insertion mode.
	 *
	 * This internal function performs the 'in template' insertion mode
	 * logic for the generalized WP_HTML_Processor::step() function.
	 *
	 * @since 6.7.0 Stub implementation.
	 *
	 * @throws WP_HTML_Unsupported_Exception When encountering unsupported HTML input.
	 *
	 * @see https://html.spec.whatwg.org/#parsing-main-intemplate
	 * @see WP_HTML_Processor::step
	 *
	 * @return bool Whether an element was found.
	 */
	private function step_in_template(): bool {
		$token_name = $this->get_token_name();
		$token_type = $this->get_token_type();
		$is_closer  = $this->is_tag_closer();
		$op_sigil   = '#tag' === $token_type ? ( $is_closer ? '-' : '+' ) : '';
		$op         = "{$op_sigil}{$token_name}";

		switch ( $op ) {
			/*
			 * > A character token
			 * > A comment token
			 * > A DOCTYPE token
			 */
			case '#text':
			case '#comment':
			case '#funky-comment':
			case '#presumptuous-tag':
			case 'html':
				return $this->step_in_body();

			/*
			 * > A start tag whose tag name is one of: "base", "basefont", "bgsound", "link",
			 * > "meta", "noframes", "script", "style", "template", "title"
			 * > An end tag whose tag name is "template"
			 */
			case '+BASE':
			case '+BASEFONT':
			case '+BGSOUND':
			case '+LINK':
			case '+META':
			case '+NOFRAMES':
			case '+SCRIPT':
			case '+STYLE':
			case '+TEMPLATE':
			case '+TITLE':
			case '-TEMPLATE':
				return $this->step_in_head();

			/*
			 * > A start tag whose tag name is one of: "caption", "colgroup", "tbody", "tfoot", "thead"
			 */
			case '+CAPTION':
			case '+COLGROUP':
			case '+TBODY':
			case '+TFOOT':
			case '+THEAD':
				array_pop( $this->state->stack_of_template_insertion_modes );
				$this->state->stack_of_template_insertion_modes[] = WP_HTML_Processor_State::INSERTION_MODE_IN_TABLE;
				$this->state->insertion_mode                      = WP_HTML_Processor_State::INSERTION_MODE_IN_TABLE;
				return $this->step( self::REPROCESS_CURRENT_NODE );

			/*
			 * > A start tag whose tag name is "col"
			 */
			case '+COL':
				array_pop( $this->state->stack_of_template_insertion_modes );
				$this->state->stack_of_template_insertion_modes[] = WP_HTML_Processor_State::INSERTION_MODE_IN_COLUMN_GROUP;
				$this->state->insertion_mode                      = WP_HTML_Processor_State::INSERTION_MODE_IN_COLUMN_GROUP;
				return $this->step( self::REPROCESS_CURRENT_NODE );

			/*
			 * > A start tag whose tag name is "tr"
			 */
			case '+TR':
				array_pop( $this->state->stack_of_template_insertion_modes );
				$this->state->stack_of_template_insertion_modes[] = WP_HTML_Processor_State::INSERTION_MODE_IN_TABLE_BODY;
				$this->state->insertion_mode                      = WP_HTML_Processor_State::INSERTION_MODE_IN_TABLE_BODY;
				return $this->step( self::REPROCESS_CURRENT_NODE );

			/*
			 * > A start tag whose tag name is one of: "td", "th"
			 */
			case '+TD':
			case '+TH':
				array_pop( $this->state->stack_of_template_insertion_modes );
				$this->state->stack_of_template_insertion_modes[] = WP_HTML_Processor_State::INSERTION_MODE_IN_ROW;
				$this->state->insertion_mode                      = WP_HTML_Processor_State::INSERTION_MODE_IN_ROW;
				return $this->step( self::REPROCESS_CURRENT_NODE );
		}

		/*
		 * > Any other start tag
		 */
		if ( ! $is_closer ) {
			array_pop( $this->state->stack_of_template_insertion_modes );
			$this->state->stack_of_template_insertion_modes[] = WP_HTML_Processor_State::INSERTION_MODE_IN_BODY;
			$this->state->insertion_mode                      = WP_HTML_Processor_State::INSERTION_MODE_IN_BODY;
			return $this->step( self::REPROCESS_CURRENT_NODE );
		}

		/*
		 * > Any other end tag
		 */
		if ( $is_closer ) {
			// Parse error: ignore the token.
			return $this->step();
		}

		/*
		 * > An end-of-file token
		 */
		if ( ! $this->state->stack_of_open_elements->contains( 'TEMPLATE' ) ) {
			// Stop parsing.
			return false;
		}

		// @todo Indicate a parse error once it's possible.
		$this->state->stack_of_open_elements->pop_until( 'TEMPLATE' );
		$this->state->active_formatting_elements->clear_up_to_last_marker();
		array_pop( $this->state->stack_of_template_insertion_modes );
		$this->reset_insertion_mode();
		return $this->step( self::REPROCESS_CURRENT_NODE );
	}

	/**
	 * Parses next element in the 'after body' insertion mode.
	 *
	 * This internal function performs the 'after body' insertion mode
	 * logic for the generalized WP_HTML_Processor::step() function.
	 *
	 * @since 6.7.0 Stub implementation.
	 *
	 * @throws WP_HTML_Unsupported_Exception When encountering unsupported HTML input.
	 *
	 * @see https://html.spec.whatwg.org/#parsing-main-afterbody
	 * @see WP_HTML_Processor::step
	 *
	 * @return bool Whether an element was found.
	 */
	private function step_after_body(): bool {
		$this->bail( 'No support for parsing in the ' . WP_HTML_Processor_State::INSERTION_MODE_AFTER_BODY . ' state.' );
	}

	/**
	 * Parses next element in the 'in frameset' insertion mode.
	 *
	 * This internal function performs the 'in frameset' insertion mode
	 * logic for the generalized WP_HTML_Processor::step() function.
	 *
	 * @since 6.7.0 Stub implementation.
	 *
	 * @throws WP_HTML_Unsupported_Exception When encountering unsupported HTML input.
	 *
	 * @see https://html.spec.whatwg.org/#parsing-main-inframeset
	 * @see WP_HTML_Processor::step
	 *
	 * @return bool Whether an element was found.
	 */
	private function step_in_frameset(): bool {
		$this->bail( 'No support for parsing in the ' . WP_HTML_Processor_State::INSERTION_MODE_IN_FRAMESET . ' state.' );
	}

	/**
	 * Parses next element in the 'after frameset' insertion mode.
	 *
	 * This internal function performs the 'after frameset' insertion mode
	 * logic for the generalized WP_HTML_Processor::step() function.
	 *
	 * @since 6.7.0 Stub implementation.
	 *
	 * @throws WP_HTML_Unsupported_Exception When encountering unsupported HTML input.
	 *
	 * @see https://html.spec.whatwg.org/#parsing-main-afterframeset
	 * @see WP_HTML_Processor::step
	 *
	 * @return bool Whether an element was found.
	 */
	private function step_after_frameset(): bool {
		$this->bail( 'No support for parsing in the ' . WP_HTML_Processor_State::INSERTION_MODE_AFTER_FRAMESET . ' state.' );
	}

	/**
	 * Parses next element in the 'after after body' insertion mode.
	 *
	 * This internal function performs the 'after after body' insertion mode
	 * logic for the generalized WP_HTML_Processor::step() function.
	 *
	 * @since 6.7.0 Stub implementation.
	 *
	 * @throws WP_HTML_Unsupported_Exception When encountering unsupported HTML input.
	 *
	 * @see https://html.spec.whatwg.org/#the-after-after-body-insertion-mode
	 * @see WP_HTML_Processor::step
	 *
	 * @return bool Whether an element was found.
	 */
	private function step_after_after_body(): bool {
		$this->bail( 'No support for parsing in the ' . WP_HTML_Processor_State::INSERTION_MODE_AFTER_AFTER_BODY . ' state.' );
	}

	/**
	 * Parses next element in the 'after after frameset' insertion mode.
	 *
	 * This internal function performs the 'after after frameset' insertion mode
	 * logic for the generalized WP_HTML_Processor::step() function.
	 *
	 * @since 6.7.0 Stub implementation.
	 *
	 * @throws WP_HTML_Unsupported_Exception When encountering unsupported HTML input.
	 *
	 * @see https://html.spec.whatwg.org/#the-after-after-frameset-insertion-mode
	 * @see WP_HTML_Processor::step
	 *
	 * @return bool Whether an element was found.
	 */
	private function step_after_after_frameset(): bool {
		$this->bail( 'No support for parsing in the ' . WP_HTML_Processor_State::INSERTION_MODE_AFTER_AFTER_FRAMESET . ' state.' );
	}

	/**
	 * Parses next element in the 'in foreign content' insertion mode.
	 *
	 * This internal function performs the 'in foreign content' insertion mode
	 * logic for the generalized WP_HTML_Processor::step() function.
	 *
	 * @since 6.7.0 Stub implementation.
	 *
	 * @throws WP_HTML_Unsupported_Exception When encountering unsupported HTML input.
	 *
	 * @see https://html.spec.whatwg.org/#parsing-main-inforeign
	 * @see WP_HTML_Processor::step
	 *
	 * @return bool Whether an element was found.
	 */
	private function step_in_foreign_content(): bool {
		$tag_name   = $this->get_token_name();
		$token_type = $this->get_token_type();
		$op_sigil   = '#tag' === $token_type ? ( $this->is_tag_closer() ? '-' : '+' ) : '';
		$op         = "{$op_sigil}{$tag_name}";

		/*
		 * > A start tag whose name is "font", if the token has any attributes named "color", "face", or "size"
		 *
		 * This section drawn out above the switch to more easily incorporate
		 * the additional rules based on the presence of the attributes.
		 */
		if (
			'+FONT' === $op &&
			(
				null !== $this->get_attribute( 'color' ) ||
				null !== $this->get_attribute( 'face' ) ||
				null !== $this->get_attribute( 'size' )
			)
		) {
			$op = '+FONT with attributes';
		}

		switch ( $op ) {
			case '#text':
				/*
				 * > A character token that is U+0000 NULL
				 *
				 * This is handled by `get_modifiable_text()`.
				 */

				/*
				 * Whitespace-only text does not affect the frameset-ok flag.
				 * It is probably inter-element whitespace, but it may also
				 * contain character references which decode only to whitespace.
				 */
				$text = $this->get_modifiable_text();
				if ( strlen( $text ) !== strspn( $text, " \t\n\f\r" ) ) {
					$this->state->frameset_ok = false;
				}

				$this->insert_foreign_element( $this->state->current_token, false );
				return true;

			/*
			 * > A comment token
			 */
			case '#cdata-section':
			case '#comment':
			case '#funky_comment':
				$this->insert_foreign_element( $this->state->current_token, false );
				return true;

			/*
			 * > A DOCTYPE token
			 */
			case 'html':
				// Parse error: ignore the token.
				return $this->step();

			/*
			 * > A start tag whose tag name is "b", "big", "blockquote", "body", "br", "center",
			 * > "code", "dd", "div", "dl", "dt", "em", "embed", "h1", "h2", "h3", "h4", "h5",
			 * > "h6", "head", "hr", "i", "img", "li", "listing", "menu", "meta", "nobr", "ol",
			 * > "p", "pre", "ruby", "s", "small", "span", "strong", "strike", "sub", "sup",
			 * > "table", "tt", "u", "ul", "var"
			 *
			 * > A start tag whose name is "font", if the token has any attributes named "color", "face", or "size"
			 *
			 * > An end tag whose tag name is "br", "p"
			 *
			 * Closing BR tags are always reported by the Tag Processor as opening tags.
			 */
			case '+B':
			case '+BIG':
			case '+BLOCKQUOTE':
			case '+BODY':
			case '+BR':
			case '+CENTER':
			case '+CODE':
			case '+DD':
			case '+DIV':
			case '+DL':
			case '+DT':
			case '+EM':
			case '+EMBED':
			case '+H1':
			case '+H2':
			case '+H3':
			case '+H4':
			case '+H5':
			case '+H6':
			case '+HEAD':
			case '+HR':
			case '+I':
			case '+IMG':
			case '+LI':
			case '+LISTING':
			case '+MENU':
			case '+META':
			case '+NOBR':
			case '+OL':
			case '+P':
			case '+PRE':
			case '+RUBY':
			case '+S':
			case '+SMALL':
			case '+SPAN':
			case '+STRONG':
			case '+STRIKE':
			case '+SUB':
			case '+SUP':
			case '+TABLE':
			case '+TT':
			case '+U':
			case '+UL':
			case '+VAR':
			case '+FONT with attributes':
			case '-BR':
			case '-P':
				// @todo Indicate a parse error once it's possible.
				foreach ( $this->state->stack_of_open_elements->walk_up() as $current_node ) {
					if (
						'math' === $current_node->integration_node_type ||
						'html' === $current_node->integration_node_type ||
						'html' === $current_node->namespace
					) {
						break;
					}

					$this->state->stack_of_open_elements->pop();
				}
				return $this->step( self::REPROCESS_CURRENT_NODE );
		}

		/*
		 * > Any other start tag
		 */
		if ( ! $this->is_tag_closer() ) {
			$this->insert_foreign_element( $this->state->current_token, false );

			/*
			 * > If the token has its self-closing flag set, then run
			 * > the appropriate steps from the following list:
			 * >
			 * >   ↪ the token's tag name is "script", and the new current node is in the SVG namespace
			 * >         Acknowledge the token's self-closing flag, and then act as
			 * >         described in the steps for a "script" end tag below.
			 * >
			 * >   ↪ Otherwise
			 * >         Pop the current node off the stack of open elements and
			 * >         acknowledge the token's self-closing flag.
			 *
			 * Since the rules for SCRIPT below indicate to pop the element off of the stack of
			 * open elements, which is the same for the Otherwise condition, there's no need to
			 * separate these checks. The difference comes when a parser operates with the scripting
			 * flag enabled, and executes the script, which this parser does not support.
			 */
			if ( $this->state->current_token->has_self_closing_flag ) {
				$this->state->stack_of_open_elements->pop();
			}
			return true;
		}

		/*
		 * > An end tag whose name is "script", if the current node is an SVG script element.
		 */
		if ( $this->is_tag_closer() && 'SCRIPT' === $this->state->current_token->node_name && 'svg' === $this->state->current_token->namespace ) {
			$this->state->stack_of_open_elements->pop();
			return true;
		}

		/*
		 * > Any other end tag
		 */
		if ( $this->is_tag_closer() ) {
			$node = $this->state->stack_of_open_elements->current_node();
			if ( $tag_name !== $node->node_name ) {
				// @todo Indicate a parse error once it's possible.
			}
			in_foreign_content_end_tag_loop:
			if ( $node === $this->state->stack_of_open_elements->at( 1 ) ) {
				return true;
			}

			/*
			 * > If node's tag name, converted to ASCII lowercase, is the same as the tag name
			 * > of the token, pop elements from the stack of open elements until node has
			 * > been popped from the stack, and then return.
			 */
			if ( 0 === strcasecmp( $node->node_name, $tag_name ) ) {
				foreach ( $this->state->stack_of_open_elements->walk_up() as $item ) {
					$this->state->stack_of_open_elements->pop();
					if ( $node === $item ) {
						return true;
					}
				}
			}

			foreach ( $this->state->stack_of_open_elements->walk_up( $node ) as $item ) {
				$node = $item;
				break;
			}

			if ( 'html' !== $node->namespace ) {
				goto in_foreign_content_end_tag_loop;
			}

			switch ( $this->state->insertion_mode ) {
				case WP_HTML_Processor_State::INSERTION_MODE_INITIAL:
					return $this->step_initial();

				case WP_HTML_Processor_State::INSERTION_MODE_BEFORE_HTML:
					return $this->step_before_html();

				case WP_HTML_Processor_State::INSERTION_MODE_BEFORE_HEAD:
					return $this->step_before_head();

				case WP_HTML_Processor_State::INSERTION_MODE_IN_HEAD:
					return $this->step_in_head();

				case WP_HTML_Processor_State::INSERTION_MODE_IN_HEAD_NOSCRIPT:
					return $this->step_in_head_noscript();

				case WP_HTML_Processor_State::INSERTION_MODE_AFTER_HEAD:
					return $this->step_after_head();

				case WP_HTML_Processor_State::INSERTION_MODE_IN_BODY:
					return $this->step_in_body();

				case WP_HTML_Processor_State::INSERTION_MODE_IN_TABLE:
					return $this->step_in_table();

				case WP_HTML_Processor_State::INSERTION_MODE_IN_TABLE_TEXT:
					return $this->step_in_table_text();

				case WP_HTML_Processor_State::INSERTION_MODE_IN_CAPTION:
					return $this->step_in_caption();

				case WP_HTML_Processor_State::INSERTION_MODE_IN_COLUMN_GROUP:
					return $this->step_in_column_group();

				case WP_HTML_Processor_State::INSERTION_MODE_IN_TABLE_BODY:
					return $this->step_in_table_body();

				case WP_HTML_Processor_State::INSERTION_MODE_IN_ROW:
					return $this->step_in_row();

				case WP_HTML_Processor_State::INSERTION_MODE_IN_CELL:
					return $this->step_in_cell();

				case WP_HTML_Processor_State::INSERTION_MODE_IN_SELECT:
					return $this->step_in_select();

				case WP_HTML_Processor_State::INSERTION_MODE_IN_SELECT_IN_TABLE:
					return $this->step_in_select_in_table();

				case WP_HTML_Processor_State::INSERTION_MODE_IN_TEMPLATE:
					return $this->step_in_template();

				case WP_HTML_Processor_State::INSERTION_MODE_AFTER_BODY:
					return $this->step_after_body();

				case WP_HTML_Processor_State::INSERTION_MODE_IN_FRAMESET:
					return $this->step_in_frameset();

				case WP_HTML_Processor_State::INSERTION_MODE_AFTER_FRAMESET:
					return $this->step_after_frameset();

				case WP_HTML_Processor_State::INSERTION_MODE_AFTER_AFTER_BODY:
					return $this->step_after_after_body();

				case WP_HTML_Processor_State::INSERTION_MODE_AFTER_AFTER_FRAMESET:
					return $this->step_after_after_frameset();

				// This should be unreachable but PHP doesn't have total type checking on switch.
				default:
					$this->bail( "Unaware of the requested parsing mode: '{$this->state->insertion_mode}'." );
			}
		}
	}

	/*
	 * Internal helpers
	 */

	/**
	 * Creates a new bookmark for the currently-matched token and returns the generated name.
	 *
	 * @since 6.4.0
	 * @since 6.5.0 Renamed from bookmark_tag() to bookmark_token().
	 *
	 * @throws Exception When unable to allocate requested bookmark.
	 *
	 * @return string|false Name of created bookmark, or false if unable to create.
	 */
	private function bookmark_token() {
		if ( ! parent::set_bookmark( ++$this->bookmark_counter ) ) {
			$this->last_error = self::ERROR_EXCEEDED_MAX_BOOKMARKS;
			throw new Exception( 'could not allocate bookmark' );
		}

		return "{$this->bookmark_counter}";
	}

	/*
	 * HTML semantic overrides for Tag Processor
	 */

	/**
	 * Indicates the namespace of the current token, or "html" if there is none.
	 *
	 * @return string One of "html", "math", or "svg".
	 */
	public function get_namespace(): string {
		if ( ! isset( $this->current_element ) ) {
			return 'html';
		}

		return $this->current_element->token->namespace;
	}

	/**
	 * Returns the uppercase name of the matched tag.
	 *
	 * The semantic rules for HTML specify that certain tags be reprocessed
	 * with a different tag name. Because of this, the tag name presented
	 * by the HTML Processor may differ from the one reported by the HTML
	 * Tag Processor, which doesn't apply these semantic rules.
	 *
	 * Example:
	 *
	 *     $processor = new WP_HTML_Tag_Processor( '<div class="test">Test</div>' );
	 *     $processor->next_tag() === true;
	 *     $processor->get_tag() === 'DIV';
	 *
	 *     $processor->next_tag() === false;
	 *     $processor->get_tag() === null;
	 *
	 * @since 6.4.0
	 *
	 * @return string|null Name of currently matched tag in input HTML, or `null` if none found.
	 */
	public function get_tag(): ?string {
		if ( null !== $this->last_error ) {
			return null;
		}

		if ( $this->is_virtual() ) {
			return $this->current_element->token->node_name;
		}

		$tag_name = parent::get_tag();

		switch ( $tag_name ) {
			case 'IMAGE':
				/*
				 * > A start tag whose tag name is "image"
				 * > Change the token's tag name to "img" and reprocess it. (Don't ask.)
				 */
				return 'IMG';

			default:
				return $tag_name;
		}
	}

	/**
	 * Indicates if the currently matched tag contains the self-closing flag.
	 *
	 * No HTML elements ought to have the self-closing flag and for those, the self-closing
	 * flag will be ignored. For void elements this is benign because they "self close"
	 * automatically. For non-void HTML elements though problems will appear if someone
	 * intends to use a self-closing element in place of that element with an empty body.
	 * For HTML foreign elements and custom elements the self-closing flag determines if
	 * they self-close or not.
	 *
	 * This function does not determine if a tag is self-closing,
	 * but only if the self-closing flag is present in the syntax.
	 *
	 * @since 6.6.0 Subclassed for the HTML Processor.
	 *
	 * @return bool Whether the currently matched tag contains the self-closing flag.
	 */
	public function has_self_closing_flag(): bool {
		return $this->is_virtual() ? false : parent::has_self_closing_flag();
	}

	/**
	 * Returns the node name represented by the token.
	 *
	 * This matches the DOM API value `nodeName`. Some values
	 * are static, such as `#text` for a text node, while others
	 * are dynamically generated from the token itself.
	 *
	 * Dynamic names:
	 *  - Uppercase tag name for tag matches.
	 *  - `html` for DOCTYPE declarations.
	 *
	 * Note that if the Tag Processor is not matched on a token
	 * then this function will return `null`, either because it
	 * hasn't yet found a token or because it reached the end
	 * of the document without matching a token.
	 *
	 * @since 6.6.0 Subclassed for the HTML Processor.
	 *
	 * @return string|null Name of the matched token.
	 */
	public function get_token_name(): ?string {
		return $this->is_virtual()
			? $this->current_element->token->node_name
			: parent::get_token_name();
	}

	/**
	 * Indicates the kind of matched token, if any.
	 *
	 * This differs from `get_token_name()` in that it always
	 * returns a static string indicating the type, whereas
	 * `get_token_name()` may return values derived from the
	 * token itself, such as a tag name or processing
	 * instruction tag.
	 *
	 * Possible values:
	 *  - `#tag` when matched on a tag.
	 *  - `#text` when matched on a text node.
	 *  - `#cdata-section` when matched on a CDATA node.
	 *  - `#comment` when matched on a comment.
	 *  - `#doctype` when matched on a DOCTYPE declaration.
	 *  - `#presumptuous-tag` when matched on an empty tag closer.
	 *  - `#funky-comment` when matched on a funky comment.
	 *
	 * @since 6.6.0 Subclassed for the HTML Processor.
	 *
	 * @return string|null What kind of token is matched, or null.
	 */
	public function get_token_type(): ?string {
		if ( $this->is_virtual() ) {
			/*
			 * This logic comes from the Tag Processor.
			 *
			 * @todo It would be ideal not to repeat this here, but it's not clearly
			 *       better to allow passing a token name to `get_token_type()`.
			 */
			$node_name     = $this->current_element->token->node_name;
			$starting_char = $node_name[0];
			if ( 'A' <= $starting_char && 'Z' >= $starting_char ) {
				return '#tag';
			}

			if ( 'html' === $node_name ) {
				return '#doctype';
			}

			return $node_name;
		}

		return parent::get_token_type();
	}

	/**
	 * Returns the value of a requested attribute from a matched tag opener if that attribute exists.
	 *
	 * Example:
	 *
	 *     $p = WP_HTML_Processor::create_fragment( '<div enabled class="test" data-test-id="14">Test</div>' );
	 *     $p->next_token() === true;
	 *     $p->get_attribute( 'data-test-id' ) === '14';
	 *     $p->get_attribute( 'enabled' ) === true;
	 *     $p->get_attribute( 'aria-label' ) === null;
	 *
	 *     $p->next_tag() === false;
	 *     $p->get_attribute( 'class' ) === null;
	 *
	 * @since 6.6.0 Subclassed for HTML Processor.
	 *
	 * @param string $name Name of attribute whose value is requested.
	 * @return string|true|null Value of attribute or `null` if not available. Boolean attributes return `true`.
	 */
	public function get_attribute( $name ) {
		return $this->is_virtual() ? null : parent::get_attribute( $name );
	}

	/**
	 * Updates or creates a new attribute on the currently matched tag with the passed value.
	 *
	 * For boolean attributes special handling is provided:
	 *  - When `true` is passed as the value, then only the attribute name is added to the tag.
	 *  - When `false` is passed, the attribute gets removed if it existed before.
	 *
	 * For string attributes, the value is escaped using the `esc_attr` function.
	 *
	 * @since 6.6.0 Subclassed for the HTML Processor.
	 *
	 * @param string      $name  The attribute name to target.
	 * @param string|bool $value The new attribute value.
	 * @return bool Whether an attribute value was set.
	 */
	public function set_attribute( $name, $value ): bool {
		return $this->is_virtual() ? false : parent::set_attribute( $name, $value );
	}

	/**
	 * Remove an attribute from the currently-matched tag.
	 *
	 * @since 6.6.0 Subclassed for HTML Processor.
	 *
	 * @param string $name The attribute name to remove.
	 * @return bool Whether an attribute was removed.
	 */
	public function remove_attribute( $name ): bool {
		return $this->is_virtual() ? false : parent::remove_attribute( $name );
	}

	/**
	 * Gets lowercase names of all attributes matching a given prefix in the current tag.
	 *
	 * Note that matching is case-insensitive. This is in accordance with the spec:
	 *
	 * > There must never be two or more attributes on
	 * > the same start tag whose names are an ASCII
	 * > case-insensitive match for each other.
	 *     - HTML 5 spec
	 *
	 * Example:
	 *
	 *     $p = new WP_HTML_Tag_Processor( '<div data-ENABLED class="test" DATA-test-id="14">Test</div>' );
	 *     $p->next_tag( array( 'class_name' => 'test' ) ) === true;
	 *     $p->get_attribute_names_with_prefix( 'data-' ) === array( 'data-enabled', 'data-test-id' );
	 *
	 *     $p->next_tag() === false;
	 *     $p->get_attribute_names_with_prefix( 'data-' ) === null;
	 *
	 * @since 6.6.0 Subclassed for the HTML Processor.
	 *
	 * @see https://html.spec.whatwg.org/multipage/syntax.html#attributes-2:ascii-case-insensitive
	 *
	 * @param string $prefix Prefix of requested attribute names.
	 * @return array|null List of attribute names, or `null` when no tag opener is matched.
	 */
	public function get_attribute_names_with_prefix( $prefix ): ?array {
		return $this->is_virtual() ? null : parent::get_attribute_names_with_prefix( $prefix );
	}

	/**
	 * Adds a new class name to the currently matched tag.
	 *
	 * @since 6.6.0 Subclassed for the HTML Processor.
	 *
	 * @param string $class_name The class name to add.
	 * @return bool Whether the class was set to be added.
	 */
	public function add_class( $class_name ): bool {
		return $this->is_virtual() ? false : parent::add_class( $class_name );
	}

	/**
	 * Removes a class name from the currently matched tag.
	 *
	 * @since 6.6.0 Subclassed for the HTML Processor.
	 *
	 * @param string $class_name The class name to remove.
	 * @return bool Whether the class was set to be removed.
	 */
	public function remove_class( $class_name ): bool {
		return $this->is_virtual() ? false : parent::remove_class( $class_name );
	}

	/**
	 * Returns if a matched tag contains the given ASCII case-insensitive class name.
	 *
	 * @since 6.6.0 Subclassed for the HTML Processor.
	 *
	 * @param string $wanted_class Look for this CSS class name, ASCII case-insensitive.
	 * @return bool|null Whether the matched tag contains the given class name, or null if not matched.
	 */
	public function has_class( $wanted_class ): ?bool {
		return $this->is_virtual() ? null : parent::has_class( $wanted_class );
	}

	/**
	 * Generator for a foreach loop to step through each class name for the matched tag.
	 *
	 * This generator function is designed to be used inside a "foreach" loop.
	 *
	 * Example:
	 *
	 *     $p = WP_HTML_Processor::create_fragment( "<div class='free &lt;egg&lt;\tlang-en'>" );
	 *     $p->next_tag();
	 *     foreach ( $p->class_list() as $class_name ) {
	 *         echo "{$class_name} ";
	 *     }
	 *     // Outputs: "free <egg> lang-en "
	 *
	 * @since 6.6.0 Subclassed for the HTML Processor.
	 */
	public function class_list() {
		return $this->is_virtual() ? null : parent::class_list();
	}

	/**
	 * Returns the modifiable text for a matched token, or an empty string.
	 *
	 * Modifiable text is text content that may be read and changed without
	 * changing the HTML structure of the document around it. This includes
	 * the contents of `#text` nodes in the HTML as well as the inner
	 * contents of HTML comments, Processing Instructions, and others, even
	 * though these nodes aren't part of a parsed DOM tree. They also contain
	 * the contents of SCRIPT and STYLE tags, of TEXTAREA tags, and of any
	 * other section in an HTML document which cannot contain HTML markup (DATA).
	 *
	 * If a token has no modifiable text then an empty string is returned to
	 * avoid needless crashing or type errors. An empty string does not mean
	 * that a token has modifiable text, and a token with modifiable text may
	 * have an empty string (e.g. a comment with no contents).
	 *
	 * @since 6.6.0 Subclassed for the HTML Processor.
	 *
	 * @return string
	 */
	public function get_modifiable_text(): string {
		return $this->is_virtual() ? '' : parent::get_modifiable_text();
	}

	/**
	 * Indicates what kind of comment produced the comment node.
	 *
	 * Because there are different kinds of HTML syntax which produce
	 * comments, the Tag Processor tracks and exposes this as a type
	 * for the comment. Nominally only regular HTML comments exist as
	 * they are commonly known, but a number of unrelated syntax errors
	 * also produce comments.
	 *
	 * @see self::COMMENT_AS_ABRUPTLY_CLOSED_COMMENT
	 * @see self::COMMENT_AS_CDATA_LOOKALIKE
	 * @see self::COMMENT_AS_INVALID_HTML
	 * @see self::COMMENT_AS_HTML_COMMENT
	 * @see self::COMMENT_AS_PI_NODE_LOOKALIKE
	 *
	 * @since 6.6.0 Subclassed for the HTML Processor.
	 *
	 * @return string|null
	 */
	public function get_comment_type(): ?string {
		return $this->is_virtual() ? null : parent::get_comment_type();
	}

	/**
	 * Removes a bookmark that is no longer needed.
	 *
	 * Releasing a bookmark frees up the small
	 * performance overhead it requires.
	 *
	 * @since 6.4.0
	 *
	 * @param string $bookmark_name Name of the bookmark to remove.
	 * @return bool Whether the bookmark already existed before removal.
	 */
	public function release_bookmark( $bookmark_name ): bool {
		return parent::release_bookmark( "_{$bookmark_name}" );
	}

	/**
	 * Moves the internal cursor in the HTML Processor to a given bookmark's location.
	 *
	 * Be careful! Seeking backwards to a previous location resets the parser to the
	 * start of the document and reparses the entire contents up until it finds the
	 * sought-after bookmarked location.
	 *
	 * In order to prevent accidental infinite loops, there's a
	 * maximum limit on the number of times seek() can be called.
	 *
	 * @throws Exception When unable to allocate a bookmark for the next token in the input HTML document.
	 *
	 * @since 6.4.0
	 *
	 * @param string $bookmark_name Jump to the place in the document identified by this bookmark name.
	 * @return bool Whether the internal cursor was successfully moved to the bookmark's location.
	 */
	public function seek( $bookmark_name ): bool {
		// Flush any pending updates to the document before beginning.
		$this->get_updated_html();

		$actual_bookmark_name = "_{$bookmark_name}";
		$processor_started_at = $this->state->current_token
			? $this->bookmarks[ $this->state->current_token->bookmark_name ]->start
			: 0;
		$bookmark_starts_at   = $this->bookmarks[ $actual_bookmark_name ]->start;
		$direction            = $bookmark_starts_at > $processor_started_at ? 'forward' : 'backward';

		/*
		 * If seeking backwards, it's possible that the sought-after bookmark exists within an element
		 * which has been closed before the current cursor; in other words, it has already been removed
		 * from the stack of open elements. This means that it's insufficient to simply pop off elements
		 * from the stack of open elements which appear after the bookmarked location and then jump to
		 * that location, as the elements which were open before won't be re-opened.
		 *
		 * In order to maintain consistency, the HTML Processor rewinds to the start of the document
		 * and reparses everything until it finds the sought-after bookmark.
		 *
		 * There are potentially better ways to do this: cache the parser state for each bookmark and
		 * restore it when seeking; store an immutable and idempotent register of where elements open
		 * and close.
		 *
		 * If caching the parser state it will be essential to properly maintain the cached stack of
		 * open elements and active formatting elements when modifying the document. This could be a
		 * tedious and time-consuming process as well, and so for now will not be performed.
		 *
		 * It may be possible to track bookmarks for where elements open and close, and in doing so
		 * be able to quickly recalculate breadcrumbs for any element in the document. It may even
		 * be possible to remove the stack of open elements and compute it on the fly this way.
		 * If doing this, the parser would need to track the opening and closing locations for all
		 * tokens in the breadcrumb path for any and all bookmarks. By utilizing bookmarks themselves
		 * this list could be automatically maintained while modifying the document. Finding the
		 * breadcrumbs would then amount to traversing that list from the start until the token
		 * being inspected. Once an element closes, if there are no bookmarks pointing to locations
		 * within that element, then all of these locations may be forgotten to save on memory use
		 * and computation time.
		 */
		if ( 'backward' === $direction ) {
			/*
			 * Instead of clearing the parser state and starting fresh, calling the stack methods
			 * maintains the proper flags in the parser.
			 */
			foreach ( $this->state->stack_of_open_elements->walk_up() as $item ) {
				if ( 'context-node' === $item->bookmark_name ) {
					break;
				}

				$this->state->stack_of_open_elements->remove_node( $item );
			}

			foreach ( $this->state->active_formatting_elements->walk_up() as $item ) {
				if ( 'context-node' === $item->bookmark_name ) {
					break;
				}

				$this->state->active_formatting_elements->remove_node( $item );
			}

			parent::seek( 'context-node' );
			$this->state->insertion_mode = WP_HTML_Processor_State::INSERTION_MODE_IN_BODY;
			$this->state->frameset_ok    = true;
			$this->element_queue         = array();
			$this->current_element       = null;

			if ( isset( $this->context_node ) ) {
				$this->breadcrumbs = array_slice( $this->breadcrumbs, 0, 2 );
			} else {
				$this->breadcrumbs = array();
			}
		}

		// When moving forwards, reparse the document until reaching the same location as the original bookmark.
		if ( $bookmark_starts_at === $this->bookmarks[ $this->state->current_token->bookmark_name ]->start ) {
			return true;
		}

		while ( $this->next_token() ) {
			if ( $bookmark_starts_at === $this->bookmarks[ $this->state->current_token->bookmark_name ]->start ) {
				while ( isset( $this->current_element ) && WP_HTML_Stack_Event::POP === $this->current_element->operation ) {
					$this->current_element = array_shift( $this->element_queue );
				}
				return true;
			}
		}

		return false;
	}

	/**
	 * Sets a bookmark in the HTML document.
	 *
	 * Bookmarks represent specific places or tokens in the HTML
	 * document, such as a tag opener or closer. When applying
	 * edits to a document, such as setting an attribute, the
	 * text offsets of that token may shift; the bookmark is
	 * kept updated with those shifts and remains stable unless
	 * the entire span of text in which the token sits is removed.
	 *
	 * Release bookmarks when they are no longer needed.
	 *
	 * Example:
	 *
	 *     <main><h2>Surprising fact you may not know!</h2></main>
	 *           ^  ^
	 *            \-|-- this `H2` opener bookmark tracks the token
	 *
	 *     <main class="clickbait"><h2>Surprising fact you may no…
	 *                             ^  ^
	 *                              \-|-- it shifts with edits
	 *
	 * Bookmarks provide the ability to seek to a previously-scanned
	 * place in the HTML document. This avoids the need to re-scan
	 * the entire document.
	 *
	 * Example:
	 *
	 *     <ul><li>One</li><li>Two</li><li>Three</li></ul>
	 *                                 ^^^^
	 *                                 want to note this last item
	 *
	 *     $p = new WP_HTML_Tag_Processor( $html );
	 *     $in_list = false;
	 *     while ( $p->next_tag( array( 'tag_closers' => $in_list ? 'visit' : 'skip' ) ) ) {
	 *         if ( 'UL' === $p->get_tag() ) {
	 *             if ( $p->is_tag_closer() ) {
	 *                 $in_list = false;
	 *                 $p->set_bookmark( 'resume' );
	 *                 if ( $p->seek( 'last-li' ) ) {
	 *                     $p->add_class( 'last-li' );
	 *                 }
	 *                 $p->seek( 'resume' );
	 *                 $p->release_bookmark( 'last-li' );
	 *                 $p->release_bookmark( 'resume' );
	 *             } else {
	 *                 $in_list = true;
	 *             }
	 *         }
	 *
	 *         if ( 'LI' === $p->get_tag() ) {
	 *             $p->set_bookmark( 'last-li' );
	 *         }
	 *     }
	 *
	 * Bookmarks intentionally hide the internal string offsets
	 * to which they refer. They are maintained internally as
	 * updates are applied to the HTML document and therefore
	 * retain their "position" - the location to which they
	 * originally pointed. The inability to use bookmarks with
	 * functions like `substr` is therefore intentional to guard
	 * against accidentally breaking the HTML.
	 *
	 * Because bookmarks allocate memory and require processing
	 * for every applied update, they are limited and require
	 * a name. They should not be created with programmatically-made
	 * names, such as "li_{$index}" with some loop. As a general
	 * rule they should only be created with string-literal names
	 * like "start-of-section" or "last-paragraph".
	 *
	 * Bookmarks are a powerful tool to enable complicated behavior.
	 * Consider double-checking that you need this tool if you are
	 * reaching for it, as inappropriate use could lead to broken
	 * HTML structure or unwanted processing overhead.
	 *
	 * @since 6.4.0
	 *
	 * @param string $bookmark_name Identifies this particular bookmark.
	 * @return bool Whether the bookmark was successfully created.
	 */
	public function set_bookmark( $bookmark_name ): bool {
		return parent::set_bookmark( "_{$bookmark_name}" );
	}

	/**
	 * Checks whether a bookmark with the given name exists.
	 *
	 * @since 6.5.0
	 *
	 * @param string $bookmark_name Name to identify a bookmark that potentially exists.
	 * @return bool Whether that bookmark exists.
	 */
	public function has_bookmark( $bookmark_name ): bool {
		return parent::has_bookmark( "_{$bookmark_name}" );
	}

	/*
	 * HTML Parsing Algorithms
	 */

	/**
	 * Closes a P element.
	 *
	 * @since 6.4.0
	 *
	 * @throws WP_HTML_Unsupported_Exception When encountering unsupported HTML input.
	 *
	 * @see https://html.spec.whatwg.org/#close-a-p-element
	 */
	private function close_a_p_element(): void {
		$this->generate_implied_end_tags( 'P' );
		$this->state->stack_of_open_elements->pop_until( 'P' );
	}

	/**
	 * Closes elements that have implied end tags.
	 *
	 * @since 6.4.0
	 * @since 6.7.0 Full spec support.
	 *
	 * @see https://html.spec.whatwg.org/#generate-implied-end-tags
	 *
	 * @param string|null $except_for_this_element Perform as if this element doesn't exist in the stack of open elements.
	 */
	private function generate_implied_end_tags( ?string $except_for_this_element = null ): void {
		$elements_with_implied_end_tags = array(
			'DD',
			'DT',
			'LI',
			'OPTGROUP',
			'OPTION',
			'P',
			'RB',
			'RP',
			'RT',
			'RTC',
		);

		$no_exclusions = ! isset( $except_for_this_element );

		while (
			( $no_exclusions || ! $this->state->stack_of_open_elements->current_node_is( $except_for_this_element ) ) &&
			in_array( $this->state->stack_of_open_elements->current_node()->node_name, $elements_with_implied_end_tags, true )
		) {
			$this->state->stack_of_open_elements->pop();
		}
	}

	/**
	 * Closes elements that have implied end tags, thoroughly.
	 *
	 * See the HTML specification for an explanation why this is
	 * different from generating end tags in the normal sense.
	 *
	 * @since 6.4.0
	 * @since 6.7.0 Full spec support.
	 *
	 * @see WP_HTML_Processor::generate_implied_end_tags
	 * @see https://html.spec.whatwg.org/#generate-implied-end-tags
	 */
	private function generate_implied_end_tags_thoroughly(): void {
		$elements_with_implied_end_tags = array(
			'CAPTION',
			'COLGROUP',
			'DD',
			'DT',
			'LI',
			'OPTGROUP',
			'OPTION',
			'P',
			'RB',
			'RP',
			'RT',
			'RTC',
			'TBODY',
			'TD',
			'TFOOT',
			'TH',
			'THEAD',
			'TR',
		);

		while ( in_array( $this->state->stack_of_open_elements->current_node()->node_name, $elements_with_implied_end_tags, true ) ) {
			$this->state->stack_of_open_elements->pop();
		}
	}

	/**
	 * Returns the adjusted current node.
	 *
	 * > The adjusted current node is the context element if the parser was created as
	 * > part of the HTML fragment parsing algorithm and the stack of open elements
	 * > has only one element in it (fragment case); otherwise, the adjusted current
	 * > node is the current node.
	 *
	 * @see https://html.spec.whatwg.org/#adjusted-current-node
	 *
	 * @since 6.7.0
	 *
	 * @return WP_HTML_Token|null The adjusted current node.
	 */
	private function get_adjusted_current_node(): ?WP_HTML_Token {
		if ( isset( $this->context_node ) && 1 === $this->state->stack_of_open_elements->count() ) {
			return $this->context_node;
		}

		return $this->state->stack_of_open_elements->current_node();
	}

	/**
	 * Reconstructs the active formatting elements.
	 *
	 * > This has the effect of reopening all the formatting elements that were opened
	 * > in the current body, cell, or caption (whichever is youngest) that haven't
	 * > been explicitly closed.
	 *
	 * @since 6.7.0
	 *
	 * @throws WP_HTML_Unsupported_Exception When encountering unsupported HTML input.
	 *
	 * @see https://html.spec.whatwg.org/#reconstruct-the-active-formatting-elements
	 *
	 * @return bool Whether any formatting elements needed to be reconstructed.
	 */
<<<<<<< HEAD
	private function reconstruct_active_formatting_elements() {
		$count = $this->state->active_formatting_elements->count();

=======
	private function reconstruct_active_formatting_elements(): bool {
>>>>>>> ec58d38e
		/*
		 * > If there are no entries in the list of active formatting elements, then there is nothing
		 * > to reconstruct; stop this algorithm.
		 */
		if ( 0 === $count ) {
			return false;
		}

		// Start at the last node in the list of active formatting elements.
		$currently_at = $count - 1;
		$last_entry   = $this->state->active_formatting_elements->at( $currently_at );
		if (

			/*
			 * > If the last (most recently added) entry in the list of active formatting elements is a marker;
			 * > stop this algorithm.
			 */
			'marker' === $last_entry->node_name ||

			/*
			 * > If the last (most recently added) entry in the list of active formatting elements is an
			 * > element that is in the stack of open elements, then there is nothing to reconstruct;
			 * > stop this algorithm.
			 */
			$this->state->stack_of_open_elements->contains_node( $last_entry )
		) {
			return false;
		}

<<<<<<< HEAD
		$entry = $last_entry;

		while ( $currently_at >= 0 ) {
			if ( 0 === $currently_at ) {
				goto create;
			}
			$entry = $this->state->active_formatting_elements->at( --$currently_at );

			/*
			 * > If entry is neither a marker nor an element that is also in the stack of open elements,
			 * > go to the step labeled rewind.
			 */
			if ( 'marker' === $entry->node_name || $this->state->stack_of_open_elements->contains_node( $entry ) ) {
				break;
			}
		}

		advance:
		$entry = $this->state->active_formatting_elements->at( ++$currently_at );

		create:
		$this->insert_html_element( $entry );

		/*
		 * > Replace the entry for entry in the list with an entry for new element.
		 * This doesn't need to happen here since no DOM is being created.
		 */

		if ( $count - 1 !== $currently_at ) {
			goto advance;
		}

		return true;
=======
		$this->bail( 'Cannot reconstruct active formatting elements when advancing and rewinding is required.' );
>>>>>>> ec58d38e
	}

	/**
	 * Runs the reset the insertion mode appropriately algorithm.
	 *
	 * @since 6.7.0
	 *
	 * @see https://html.spec.whatwg.org/multipage/parsing.html#reset-the-insertion-mode-appropriately
	 */
	public function reset_insertion_mode(): void {
		// Set the first node.
		$first_node = null;
		foreach ( $this->state->stack_of_open_elements->walk_down() as $first_node ) {
			break;
		}

		/*
		 * > 1. Let _last_ be false.
		 */
		$last = false;
		foreach ( $this->state->stack_of_open_elements->walk_up() as $node ) {
			/*
			 * > 2. Let _node_ be the last node in the stack of open elements.
			 * > 3. _Loop_: If _node_ is the first node in the stack of open elements, then set _last_
			 * >            to true, and, if the parser was created as part of the HTML fragment parsing
			 * >            algorithm (fragment case), set node to the context element passed to
			 * >            that algorithm.
			 * > …
			 */
			if ( $node === $first_node ) {
				$last = true;
				if ( isset( $this->context_node ) ) {
					$node = $this->context_node;
				}
			}

			switch ( $node->node_name ) {
				/*
				 * > 4. If node is a `select` element, run these substeps:
				 * >   1. If _last_ is true, jump to the step below labeled done.
				 * >   2. Let _ancestor_ be _node_.
				 * >   3. _Loop_: If _ancestor_ is the first node in the stack of open elements,
				 * >      jump to the step below labeled done.
				 * >   4. Let ancestor be the node before ancestor in the stack of open elements.
				 * >   …
				 * >   7. Jump back to the step labeled _loop_.
				 * >   8. _Done_: Switch the insertion mode to "in select" and return.
				 */
				case 'SELECT':
					if ( ! $last ) {
						foreach ( $this->state->stack_of_open_elements->walk_up( $node ) as $ancestor ) {
							switch ( $ancestor->node_name ) {
								/*
								 * > 5. If _ancestor_ is a `template` node, jump to the step below
								 * >    labeled _done_.
								 */
								case 'TEMPLATE':
									break 2;

								/*
								 * > 6. If _ancestor_ is a `table` node, switch the insertion mode to
								 * >    "in select in table" and return.
								 */
								case 'TABLE':
									$this->state->insertion_mode = WP_HTML_Processor_State::INSERTION_MODE_IN_SELECT_IN_TABLE;
									return;
							}
						}
					}
					$this->state->insertion_mode = WP_HTML_Processor_State::INSERTION_MODE_IN_SELECT;
					return;

				/*
				 * > 5. If _node_ is a `td` or `th` element and _last_ is false, then switch the
				 * >    insertion mode to "in cell" and return.
				 */
				case 'TD':
				case 'TH':
					if ( ! $last ) {
						$this->state->insertion_mode = WP_HTML_Processor_State::INSERTION_MODE_IN_CELL;
						return;
					}
					break;

					/*
					* > 6. If _node_ is a `tr` element, then switch the insertion mode to "in row"
					* >    and return.
					*/
				case 'TR':
					$this->state->insertion_mode = WP_HTML_Processor_State::INSERTION_MODE_IN_ROW;
					return;

				/*
				 * > 7. If _node_ is a `tbody`, `thead`, or `tfoot` element, then switch the
				 * >    insertion mode to "in table body" and return.
				 */
				case 'TBODY':
				case 'THEAD':
				case 'TFOOT':
					$this->state->insertion_mode = WP_HTML_Processor_State::INSERTION_MODE_IN_TABLE_BODY;
					return;

				/*
				 * > 8. If _node_ is a `caption` element, then switch the insertion mode to
				 * >    "in caption" and return.
				 */
				case 'CAPTION':
					$this->state->insertion_mode = WP_HTML_Processor_State::INSERTION_MODE_IN_CAPTION;
					return;

				/*
				 * > 9. If _node_ is a `colgroup` element, then switch the insertion mode to
				 * >    "in column group" and return.
				 */
				case 'COLGROUP':
					$this->state->insertion_mode = WP_HTML_Processor_State::INSERTION_MODE_IN_COLUMN_GROUP;
					return;

				/*
				 * > 10. If _node_ is a `table` element, then switch the insertion mode to
				 * >     "in table" and return.
				 */
				case 'TABLE':
					$this->state->insertion_mode = WP_HTML_Processor_State::INSERTION_MODE_IN_TABLE;
					return;

				/*
				 * > 11. If _node_ is a `template` element, then switch the insertion mode to the
				 * >     current template insertion mode and return.
				 */
				case 'TEMPLATE':
					$this->state->insertion_mode = end( $this->state->stack_of_template_insertion_modes );
					return;

				/*
				 * > 12. If _node_ is a `head` element and _last_ is false, then switch the
				 * >     insertion mode to "in head" and return.
				 */
				case 'HEAD':
					if ( ! $last ) {
						$this->state->insertion_mode = WP_HTML_Processor_State::INSERTION_MODE_IN_HEAD;
						return;
					}
					break;

				/*
				 * > 13. If _node_ is a `body` element, then switch the insertion mode to "in body"
				 * >     and return.
				 */
				case 'BODY':
					$this->state->insertion_mode = WP_HTML_Processor_State::INSERTION_MODE_IN_BODY;
					return;

				/*
				 * > 14. If _node_ is a `frameset` element, then switch the insertion mode to
				 * >     "in frameset" and return. (fragment case)
				 */
				case 'FRAMESET':
					$this->state->insertion_mode = WP_HTML_Processor_State::INSERTION_MODE_IN_FRAMESET;
					return;

				/*
				 * > 15. If _node_ is an `html` element, run these substeps:
				 * >     1. If the head element pointer is null, switch the insertion mode to
				 * >        "before head" and return. (fragment case)
				 * >     2. Otherwise, the head element pointer is not null, switch the insertion
				 * >        mode to "after head" and return.
				 */
				case 'HTML':
					$this->state->insertion_mode = isset( $this->state->head_element )
						? WP_HTML_Processor_State::INSERTION_MODE_AFTER_HEAD
						: WP_HTML_Processor_State::INSERTION_MODE_BEFORE_HEAD;
					return;
			}
		}

		/*
		 * > 16. If _last_ is true, then switch the insertion mode to "in body"
		 * >     and return. (fragment case)
		 *
		 * This is only reachable if `$last` is true, as per the fragment parsing case.
		 */
		$this->state->insertion_mode = WP_HTML_Processor_State::INSERTION_MODE_IN_BODY;
	}

	/**
	 * Runs the adoption agency algorithm.
	 *
	 * @since 6.4.0
	 *
	 * @throws WP_HTML_Unsupported_Exception When encountering unsupported HTML input.
	 *
	 * @see https://html.spec.whatwg.org/#adoption-agency-algorithm
	 */
	private function run_adoption_agency_algorithm(): void {
		$budget       = 1000;
		$subject      = $this->get_tag();
		$current_node = $this->state->stack_of_open_elements->current_node();

		if (
			// > If the current node is an HTML element whose tag name is subject
			$current_node && $subject === $current_node->node_name &&
			// > the current node is not in the list of active formatting elements
			! $this->state->active_formatting_elements->contains_node( $current_node )
		) {
			$this->state->stack_of_open_elements->pop();
			return;
		}

		$outer_loop_counter = 0;
		while ( $budget-- > 0 ) {
			if ( $outer_loop_counter++ >= 8 ) {
				return;
			}

			/*
			 * > Let formatting element be the last element in the list of active formatting elements that:
			 * >   - is between the end of the list and the last marker in the list,
			 * >     if any, or the start of the list otherwise,
			 * >   - and has the tag name subject.
			 */
			$formatting_element = null;
			foreach ( $this->state->active_formatting_elements->walk_up() as $item ) {
				if ( 'marker' === $item->node_name ) {
					break;
				}

				if ( $subject === $item->node_name ) {
					$formatting_element = $item;
					break;
				}
			}

			// > If there is no such element, then return and instead act as described in the "any other end tag" entry above.
			if ( null === $formatting_element ) {
				$this->bail( 'Cannot run adoption agency when "any other end tag" is required.' );
			}

			// > If formatting element is not in the stack of open elements, then this is a parse error; remove the element from the list, and return.
			if ( ! $this->state->stack_of_open_elements->contains_node( $formatting_element ) ) {
				$this->state->active_formatting_elements->remove_node( $formatting_element );
				return;
			}

			// > If formatting element is in the stack of open elements, but the element is not in scope, then this is a parse error; return.
			if ( ! $this->state->stack_of_open_elements->has_element_in_scope( $formatting_element->node_name ) ) {
				return;
			}

			/*
			 * > Let furthest block be the topmost node in the stack of open elements that is lower in the stack
			 * > than formatting element, and is an element in the special category. There might not be one.
			 */
			$is_above_formatting_element = true;
			$furthest_block              = null;
			foreach ( $this->state->stack_of_open_elements->walk_down() as $item ) {
				if ( $is_above_formatting_element && $formatting_element->bookmark_name !== $item->bookmark_name ) {
					continue;
				}

				if ( $is_above_formatting_element ) {
					$is_above_formatting_element = false;
					continue;
				}

				if ( self::is_special( $item ) ) {
					$furthest_block = $item;
					break;
				}
			}

			/*
			 * > If there is no furthest block, then the UA must first pop all the nodes from the bottom of the
			 * > stack of open elements, from the current node up to and including formatting element, then
			 * > remove formatting element from the list of active formatting elements, and finally return.
			 */
			if ( null === $furthest_block ) {
				foreach ( $this->state->stack_of_open_elements->walk_up() as $item ) {
					$this->state->stack_of_open_elements->pop();

					if ( $formatting_element->bookmark_name === $item->bookmark_name ) {
						$this->state->active_formatting_elements->remove_node( $formatting_element );
						return;
					}
				}
			}

			$this->bail( 'Cannot extract common ancestor in adoption agency algorithm.' );
		}

		$this->bail( 'Cannot run adoption agency when looping required.' );
	}

	/**
	 * Runs the "close the cell" algorithm.
	 *
	 * > Where the steps above say to close the cell, they mean to run the following algorithm:
	 * >   1. Generate implied end tags.
	 * >   2. If the current node is not now a td element or a th element, then this is a parse error.
	 * >   3. Pop elements from the stack of open elements stack until a td element or a th element has been popped from the stack.
	 * >   4. Clear the list of active formatting elements up to the last marker.
	 * >   5. Switch the insertion mode to "in row".
	 *
	 * @see https://html.spec.whatwg.org/multipage/parsing.html#close-the-cell
	 *
	 * @since 6.7.0
	 */
	private function close_cell(): void {
		$this->generate_implied_end_tags();
		// @todo Parse error if the current node is a "td" or "th" element.
		foreach ( $this->state->stack_of_open_elements->walk_up() as $element ) {
			$this->state->stack_of_open_elements->pop();
			if ( 'TD' === $element->node_name || 'TH' === $element->node_name ) {
				break;
			}
		}
		$this->state->active_formatting_elements->clear_up_to_last_marker();
		$this->state->insertion_mode = WP_HTML_Processor_State::INSERTION_MODE_IN_ROW;
	}

	/**
	 * Inserts an HTML element on the stack of open elements.
	 *
	 * @since 6.4.0
	 *
	 * @see https://html.spec.whatwg.org/#insert-a-foreign-element
	 *
	 * @param WP_HTML_Token $token Name of bookmark pointing to element in original input HTML.
	 */
	private function insert_html_element( WP_HTML_Token $token ): void {
		$this->state->stack_of_open_elements->push( $token );
	}

	/**
	 * Inserts a foreign element on to the stack of open elements.
	 *
	 * @since 6.7.0
	 *
	 * @see https://html.spec.whatwg.org/#insert-a-foreign-element
	 *
	 * @param WP_HTML_Token $token                     Insert this token. The token's namespace and
	 *                                                 insertion point will be updated correctly.
	 * @param bool          $only_add_to_element_stack Whether to skip the "insert an element at the adjusted
	 *                                                 insertion location" algorithm when adding this element.
	 */
	private function insert_foreign_element( WP_HTML_Token $token, bool $only_add_to_element_stack ): void {
		$adjusted_current_node = $this->get_adjusted_current_node();

		$token->namespace = $adjusted_current_node ? $adjusted_current_node->namespace : 'html';

		if ( $this->is_mathml_integration_point() ) {
			$token->integration_node_type = 'math';
		} elseif ( $this->is_html_integration_point() ) {
			$token->integration_node_type = 'html';
		}

		if ( false === $only_add_to_element_stack ) {
			/*
			 * @todo Implement the "appropriate place for inserting a node" and the
			 *       "insert an element at the adjusted insertion location" algorithms.
			 *
			 * These algorithms mostly impacts DOM tree construction and not the HTML API.
			 * Here, there's no DOM node onto which the element will be appended, so the
			 * parser will skip this step.
			 *
			 * @see https://html.spec.whatwg.org/#insert-an-element-at-the-adjusted-insertion-location
			 */
		}

		$this->insert_html_element( $token );
	}

	/**
	 * Inserts a virtual element on the stack of open elements.
	 *
	 * @since 6.7.0
	 *
	 * @param string      $token_name    Name of token to create and insert into the stack of open elements.
	 * @param string|null $bookmark_name Optional. Name to give bookmark for created virtual node.
	 *                                   Defaults to auto-creating a bookmark name.
	 * @return WP_HTML_Token Newly-created virtual token.
	 */
	private function insert_virtual_node( $token_name, $bookmark_name = null ): WP_HTML_Token {
		$here = $this->bookmarks[ $this->state->current_token->bookmark_name ];
		$name = $bookmark_name ?? $this->bookmark_token();

		$this->bookmarks[ $name ] = new WP_HTML_Span( $here->start, 0 );

		$token = new WP_HTML_Token( $name, $token_name, false );
		$this->insert_html_element( $token );
		return $token;
	}

	/*
	 * HTML Specification Helpers
	 */

	/**
	 * Indicates if the current token is a MathML integration point.
	 *
	 * @since 6.7.0
	 *
	 * @see https://html.spec.whatwg.org/#mathml-text-integration-point
	 *
	 * @return bool Whether the current token is a MathML integration point.
	 */
	private function is_mathml_integration_point(): bool {
		$current_token = $this->state->current_token;
		if ( ! isset( $current_token ) ) {
			return false;
		}

		if ( 'math' !== $current_token->namespace || 'M' !== $current_token->node_name[0] ) {
			return false;
		}

		$tag_name = $current_token->node_name;

		return (
			'MI' === $tag_name ||
			'MO' === $tag_name ||
			'MN' === $tag_name ||
			'MS' === $tag_name ||
			'MTEXT' === $tag_name
		);
	}

	/**
	 * Indicates if the current token is an HTML integration point.
	 *
	 * Note that this method must be an instance method with access
	 * to the current token, since it needs to examine the attributes
	 * of the currently-matched tag, if it's in the MathML namespace.
	 * Otherwise it would be required to scan the HTML and ensure that
	 * no other accounting is overlooked.
	 *
	 * @since 6.7.0
	 *
	 * @see https://html.spec.whatwg.org/#html-integration-point
	 *
	 * @return bool Whether the current token is an HTML integration point.
	 */
	private function is_html_integration_point(): bool {
		$current_token = $this->state->current_token;
		if ( ! isset( $current_token ) ) {
			return false;
		}

		if ( 'html' === $current_token->namespace ) {
			return false;
		}

		$tag_name = $current_token->node_name;

		if ( 'svg' === $current_token->namespace ) {
			return (
				'DESC' === $tag_name ||
				'FOREIGNOBJECT' === $tag_name ||
				'TITLE' === $tag_name
			);
		}

		if ( 'math' === $current_token->namespace ) {
			if ( 'ANNOTATION-XML' !== $tag_name ) {
				return false;
			}

			$encoding = $this->get_attribute( 'encoding' );

			return (
				is_string( $encoding ) &&
				(
					0 === strcasecmp( $encoding, 'application/xhtml+xml' ) ||
					0 === strcasecmp( $encoding, 'text/html' )
				)
			);
		}
	}

	/**
	 * Returns whether an element of a given name is in the HTML special category.
	 *
	 * @since 6.4.0
	 *
	 * @see https://html.spec.whatwg.org/#special
	 *
	 * @param WP_HTML_Token|string $tag_name Node to check, or only its name if in the HTML namespace.
	 * @return bool Whether the element of the given name is in the special category.
	 */
	public static function is_special( $tag_name ): bool {
		if ( is_string( $tag_name ) ) {
			$tag_name = strtoupper( $tag_name );
		} else {
			$tag_name = 'html' === $tag_name->namespace
				? strtoupper( $tag_name->node_name )
				: "{$tag_name->namespace} {$tag_name->node_name}";
		}

		return (
			'ADDRESS' === $tag_name ||
			'APPLET' === $tag_name ||
			'AREA' === $tag_name ||
			'ARTICLE' === $tag_name ||
			'ASIDE' === $tag_name ||
			'BASE' === $tag_name ||
			'BASEFONT' === $tag_name ||
			'BGSOUND' === $tag_name ||
			'BLOCKQUOTE' === $tag_name ||
			'BODY' === $tag_name ||
			'BR' === $tag_name ||
			'BUTTON' === $tag_name ||
			'CAPTION' === $tag_name ||
			'CENTER' === $tag_name ||
			'COL' === $tag_name ||
			'COLGROUP' === $tag_name ||
			'DD' === $tag_name ||
			'DETAILS' === $tag_name ||
			'DIR' === $tag_name ||
			'DIV' === $tag_name ||
			'DL' === $tag_name ||
			'DT' === $tag_name ||
			'EMBED' === $tag_name ||
			'FIELDSET' === $tag_name ||
			'FIGCAPTION' === $tag_name ||
			'FIGURE' === $tag_name ||
			'FOOTER' === $tag_name ||
			'FORM' === $tag_name ||
			'FRAME' === $tag_name ||
			'FRAMESET' === $tag_name ||
			'H1' === $tag_name ||
			'H2' === $tag_name ||
			'H3' === $tag_name ||
			'H4' === $tag_name ||
			'H5' === $tag_name ||
			'H6' === $tag_name ||
			'HEAD' === $tag_name ||
			'HEADER' === $tag_name ||
			'HGROUP' === $tag_name ||
			'HR' === $tag_name ||
			'HTML' === $tag_name ||
			'IFRAME' === $tag_name ||
			'IMG' === $tag_name ||
			'INPUT' === $tag_name ||
			'KEYGEN' === $tag_name ||
			'LI' === $tag_name ||
			'LINK' === $tag_name ||
			'LISTING' === $tag_name ||
			'MAIN' === $tag_name ||
			'MARQUEE' === $tag_name ||
			'MENU' === $tag_name ||
			'META' === $tag_name ||
			'NAV' === $tag_name ||
			'NOEMBED' === $tag_name ||
			'NOFRAMES' === $tag_name ||
			'NOSCRIPT' === $tag_name ||
			'OBJECT' === $tag_name ||
			'OL' === $tag_name ||
			'P' === $tag_name ||
			'PARAM' === $tag_name ||
			'PLAINTEXT' === $tag_name ||
			'PRE' === $tag_name ||
			'SCRIPT' === $tag_name ||
			'SEARCH' === $tag_name ||
			'SECTION' === $tag_name ||
			'SELECT' === $tag_name ||
			'SOURCE' === $tag_name ||
			'STYLE' === $tag_name ||
			'SUMMARY' === $tag_name ||
			'TABLE' === $tag_name ||
			'TBODY' === $tag_name ||
			'TD' === $tag_name ||
			'TEMPLATE' === $tag_name ||
			'TEXTAREA' === $tag_name ||
			'TFOOT' === $tag_name ||
			'TH' === $tag_name ||
			'THEAD' === $tag_name ||
			'TITLE' === $tag_name ||
			'TR' === $tag_name ||
			'TRACK' === $tag_name ||
			'UL' === $tag_name ||
			'WBR' === $tag_name ||
			'XMP' === $tag_name ||

			// MathML.
			'math MI' === $tag_name ||
			'math MO' === $tag_name ||
			'math MN' === $tag_name ||
			'math MS' === $tag_name ||
			'math MTEXT' === $tag_name ||
			'math ANNOTATION-XML' === $tag_name ||

			// SVG.
			'svg DESC' === $tag_name ||
			'svg FOREIGNOBJECT' === $tag_name ||
			'svg TITLE' === $tag_name
		);
	}

	/**
	 * Returns whether a given element is an HTML Void Element
	 *
	 * > area, base, br, col, embed, hr, img, input, link, meta, source, track, wbr
	 *
	 * @since 6.4.0
	 *
	 * @see https://html.spec.whatwg.org/#void-elements
	 *
	 * @param string $tag_name Name of HTML tag to check.
	 * @return bool Whether the given tag is an HTML Void Element.
	 */
	public static function is_void( $tag_name ): bool {
		$tag_name = strtoupper( $tag_name );

		return (
			'AREA' === $tag_name ||
			'BASE' === $tag_name ||
			'BASEFONT' === $tag_name || // Obsolete but still treated as void.
			'BGSOUND' === $tag_name || // Obsolete but still treated as void.
			'BR' === $tag_name ||
			'COL' === $tag_name ||
			'EMBED' === $tag_name ||
			'FRAME' === $tag_name ||
			'HR' === $tag_name ||
			'IMG' === $tag_name ||
			'INPUT' === $tag_name ||
			'KEYGEN' === $tag_name || // Obsolete but still treated as void.
			'LINK' === $tag_name ||
			'META' === $tag_name ||
			'PARAM' === $tag_name || // Obsolete but still treated as void.
			'SOURCE' === $tag_name ||
			'TRACK' === $tag_name ||
			'WBR' === $tag_name
		);
	}

	/**
	 * Gets an encoding from a given string.
	 *
	 * This is an algorithm defined in the WHAT-WG specification.
	 *
	 * Example:
	 *
	 *     'UTF-8' === self::get_encoding( 'utf8' );
	 *     'UTF-8' === self::get_encoding( "  \tUTF-8 " );
	 *     null    === self::get_encoding( 'UTF-7' );
	 *     null    === self::get_encoding( 'utf8; charset=' );
	 *
	 * @see https://encoding.spec.whatwg.org/#concept-encoding-get
	 *
	 * @todo As this parser only supports UTF-8, only the UTF-8
	 *       encodings are detected. Add more as desired, but the
	 *       parser will bail on non-UTF-8 encodings.
	 *
	 * @since 6.7.0
	 *
	 * @param string $label A string which may specify a known encoding.
	 * @return string|null Known encoding if matched, otherwise null.
	 */
	protected static function get_encoding( string $label ): ?string {
		/*
		 * > Remove any leading and trailing ASCII whitespace from label.
		 */
		$label = trim( $label, " \t\f\r\n" );

		/*
		 * > If label is an ASCII case-insensitive match for any of the labels listed in the
		 * > table below, then return the corresponding encoding; otherwise return failure.
		 */
		switch ( strtolower( $label ) ) {
			case 'unicode-1-1-utf-8':
			case 'unicode11utf8':
			case 'unicode20utf8':
			case 'utf-8':
			case 'utf8':
			case 'x-unicode20utf8':
				return 'UTF-8';

			default:
				return null;
		}
	}

	/*
	 * Constants that would pollute the top of the class if they were found there.
	 */

	/**
	 * Indicates that the next HTML token should be parsed and processed.
	 *
	 * @since 6.4.0
	 *
	 * @var string
	 */
	const PROCESS_NEXT_NODE = 'process-next-node';

	/**
	 * Indicates that the current HTML token should be reprocessed in the newly-selected insertion mode.
	 *
	 * @since 6.4.0
	 *
	 * @var string
	 */
	const REPROCESS_CURRENT_NODE = 'reprocess-current-node';

	/**
	 * Indicates that the current HTML token should be processed without advancing the parser.
	 *
	 * @since 6.5.0
	 *
	 * @var string
	 */
	const PROCESS_CURRENT_NODE = 'process-current-node';

	/**
	 * Indicates that the parser encountered unsupported markup and has bailed.
	 *
	 * @since 6.4.0
	 *
	 * @var string
	 */
	const ERROR_UNSUPPORTED = 'unsupported';

	/**
	 * Indicates that the parser encountered more HTML tokens than it
	 * was able to process and has bailed.
	 *
	 * @since 6.4.0
	 *
	 * @var string
	 */
	const ERROR_EXCEEDED_MAX_BOOKMARKS = 'exceeded-max-bookmarks';

	/**
	 * Unlock code that must be passed into the constructor to create this class.
	 *
	 * This class extends the WP_HTML_Tag_Processor, which has a public class
	 * constructor. Therefore, it's not possible to have a private constructor here.
	 *
	 * This unlock code is used to ensure that anyone calling the constructor is
	 * doing so with a full understanding that it's intended to be a private API.
	 *
	 * @access private
	 */
	const CONSTRUCTOR_UNLOCK_CODE = 'Use WP_HTML_Processor::create_fragment() instead of calling the class constructor directly.';
}<|MERGE_RESOLUTION|>--- conflicted
+++ resolved
@@ -323,8 +323,6 @@
 
 		$processor->context_node = $context_node;
 		$processor->breadcrumbs  = array( 'HTML', $context_node->node_name );
-<<<<<<< HEAD
-=======
 
 		return $processor;
 	}
@@ -353,7 +351,6 @@
 		$processor                             = new static( $html, self::CONSTRUCTOR_UNLOCK_CODE );
 		$processor->state->encoding            = $known_definite_encoding;
 		$processor->state->encoding_confidence = 'certain';
->>>>>>> ec58d38e
 
 		return $processor;
 	}
@@ -433,11 +430,6 @@
 	 * @since 6.7.0
 	 *
 	 * @param string $message Explains support is missing in order to parse the current node.
-<<<<<<< HEAD
-	 *
-	 * @return mixed
-=======
->>>>>>> ec58d38e
 	 */
 	private function bail( string $message ) {
 		$here  = $this->bookmarks[ $this->state->current_token->bookmark_name ];
@@ -640,47 +632,30 @@
 		 *       until there are events or until there are no more
 		 *       tokens works in the meantime and isn't obviously wrong.
 		 */
-<<<<<<< HEAD
-		while ( empty( $this->element_queue ) && $this->step() ) {
-			continue;
-=======
 		if ( empty( $this->element_queue ) && $this->step() ) {
 			return $this->next_token();
->>>>>>> ec58d38e
 		}
 
 		// Process the next event on the queue.
 		$this->current_element = array_shift( $this->element_queue );
 		if ( ! isset( $this->current_element ) ) {
-<<<<<<< HEAD
-			return false;
-=======
 			// There are no tokens left, so close all remaining open elements.
 			while ( $this->state->stack_of_open_elements->pop() ) {
 				continue;
 			}
 
 			return empty( $this->element_queue ) ? false : $this->next_token();
->>>>>>> ec58d38e
 		}
 
 		$is_pop = WP_HTML_Stack_Event::POP === $this->current_element->operation;
 
 		/*
 		 * The root node only exists in the fragment parser, and closing it
-<<<<<<< HEAD
-		 * indicates that the parse is complete. Stop before popping if from
-		 * the breadcrumbs.
-		 */
-		if ( 'root-node' === $this->current_element->token->bookmark_name ) {
-			return ! $is_pop && $this->next_token();
-=======
 		 * indicates that the parse is complete. Stop before popping it from
 		 * the breadcrumbs.
 		 */
 		if ( 'root-node' === $this->current_element->token->bookmark_name ) {
 			return $this->next_token();
->>>>>>> ec58d38e
 		}
 
 		// Adjust the breadcrumbs for this event.
@@ -691,11 +666,7 @@
 		}
 
 		// Avoid sending close events for elements which don't expect a closing.
-<<<<<<< HEAD
-		if ( $is_pop && ! static::expects_closer( $this->current_element->token ) ) {
-=======
 		if ( $is_pop && ! $this->expects_closer( $this->current_element->token ) ) {
->>>>>>> ec58d38e
 			return $this->next_token();
 		}
 
@@ -1025,11 +996,7 @@
 	 *
 	 * @return string[]|null Array of tag names representing path to matched node, if matched, otherwise NULL.
 	 */
-<<<<<<< HEAD
-	public function get_breadcrumbs() {
-=======
 	public function get_breadcrumbs(): ?array {
->>>>>>> ec58d38e
 		return $this->breadcrumbs;
 	}
 
@@ -1058,11 +1025,7 @@
 	 *
 	 * @return int Nesting-depth of current location in the document.
 	 */
-<<<<<<< HEAD
-	public function get_current_depth() {
-=======
 	public function get_current_depth(): int {
->>>>>>> ec58d38e
 		return count( $this->breadcrumbs );
 	}
 
@@ -5118,7 +5081,8 @@
 	 * > in the current body, cell, or caption (whichever is youngest) that haven't
 	 * > been explicitly closed.
 	 *
-	 * @since 6.7.0
+	 * @since 6.4.0
+	 * @since 6.7.0 Added additional support.
 	 *
 	 * @throws WP_HTML_Unsupported_Exception When encountering unsupported HTML input.
 	 *
@@ -5126,13 +5090,8 @@
 	 *
 	 * @return bool Whether any formatting elements needed to be reconstructed.
 	 */
-<<<<<<< HEAD
-	private function reconstruct_active_formatting_elements() {
+	private function reconstruct_active_formatting_elements(): bool {
 		$count = $this->state->active_formatting_elements->count();
-
-=======
-	private function reconstruct_active_formatting_elements(): bool {
->>>>>>> ec58d38e
 		/*
 		 * > If there are no entries in the list of active formatting elements, then there is nothing
 		 * > to reconstruct; stop this algorithm.
@@ -5162,7 +5121,6 @@
 			return false;
 		}
 
-<<<<<<< HEAD
 		$entry = $last_entry;
 
 		while ( $currently_at >= 0 ) {
@@ -5196,9 +5154,6 @@
 		}
 
 		return true;
-=======
-		$this->bail( 'Cannot reconstruct active formatting elements when advancing and rewinding is required.' );
->>>>>>> ec58d38e
 	}
 
 	/**
